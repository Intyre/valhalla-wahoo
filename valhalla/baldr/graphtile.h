--- conflicted
+++ resolved
@@ -327,19 +327,18 @@
   EdgeInfo edgeinfo(const size_t offset) const;
 
   /**
-<<<<<<< HEAD
+   * Get a pointer to edge info.
+   * @return  Returns edge info.
+   */
+  EdgeInfo edgeinfo(const DirectedEdge* edge) const;
+
+  /**
    * Gets an EdgeInfo using its corresponding directed edge index.
    * This will also initialize the tile with elevation data if it is available.
    * @param index Index of directed edge to get edge info for
    * @return EdgeInfo at specified index
    */
    EdgeInfo GetEdgeInfoFromIndex(size_t index) const;
-=======
-   * Get a pointer to edge info.
-   * @return  Returns edge info.
-   */
-  EdgeInfo edgeinfo(const DirectedEdge* edge) const;
->>>>>>> 6901099c
 
   /**
    * Get the complex restrictions in the forward or reverse order.
