--- conflicted
+++ resolved
@@ -22,15 +22,10 @@
 #endif
       virtual void cleanup() override;
 
-<<<<<<< HEAD
-      std::list<TripDirections> narrate(const DirectionsOptions& directions_options,
-          std::list<TripPath>& legs) const;
-=======
       std::list<TripDirections> narrate(std::list<TripPath>& legs) const;
 
      private:
       DirectionsOptions options;
->>>>>>> 69e1d050
     };
   }
 }
