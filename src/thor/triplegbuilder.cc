--- conflicted
+++ resolved
@@ -1666,7 +1666,6 @@
 
     // Some edges at the beginning and end of the path and at intermediate locations will need trimmed
     uint32_t begin_index = is_first_edge ? 0 : trip_shape.size() - 1;
-<<<<<<< HEAD
     auto index = graphtile->DirectedEdgeIndexFromOffset(directededge->edgeinfo_offset());
     auto edgeinfo = index != std::numeric_limits<size_t>::max()
                         ? graphtile->GetEdgeInfoFromIndex(index)
@@ -1684,13 +1683,9 @@
 
     auto edge_elevation = std::vector<double>{};
 
-    if (edge_trimming && !edge_trimming->empty() && edge_trimming->count(edge_index) > 0) {
-=======
-    auto edgeinfo = graphtile->edgeinfo(directededge);
     auto trimming = edge_trimming.end();
     if (!edge_trimming.empty() &&
         (trimming = edge_trimming.find(edge_index)) != edge_trimming.end()) {
->>>>>>> 5656ca50
       // Get edge shape and reverse it if directed edge is not forward.
       if (!directededge->forward()) {
         std::reverse(edge_shape.begin(), edge_shape.end());
@@ -1734,23 +1729,9 @@
       trim_shape(begin_trim_dist * edge_length, begin_trim_vrt, end_trim_dist * edge_length,
                  end_trim_vrt, edge_shape);
       // Add edge shape to the trip and skip the first point when its redundant with the previous edge
-<<<<<<< HEAD
-      // TODO: uncommment correct removal of redundant shape after odin can handle uturns
-      // trip_shape.insert(trip_shape.end(), edge_shape.begin() + !is_first_edge, edge_shape.end());
-      trip_shape.insert(trip_shape.end(), edge_shape.begin() + !edge_begin_info.trim,
-                        edge_shape.end());
-      edge_elevation = elevationFromTrimmedPath(edge_shape.begin() + !edge_begin_info.trim,
+      trip_shape.insert(trip_shape.end(), edge_shape.begin() + !is_first_edge, edge_shape.end());
+      edge_elevation = elevationFromTrimmedPath(edge_shape.begin() + !is_first_edge,
                                                 edge_shape.end(), trip_points);
-
-      // If edge_begin_info.trim and is not the first edge then increment begin_index since
-      // the previous end shape index should not equal the current begin shape index because
-      // of discontinuity
-      if (edge_begin_info.trim && !is_first_edge) {
-        ++begin_index;
-      }
-=======
-      trip_shape.insert(trip_shape.end(), edge_shape.begin() + !is_first_edge, edge_shape.end());
->>>>>>> 5656ca50
     } // We need to clip the shape if its at the beginning or end
     else if (is_first_edge || is_last_edge) {
       // Get edge shape and reverse it if directed edge is not forward.
