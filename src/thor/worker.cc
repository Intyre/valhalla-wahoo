#include <cstdint>
#include <functional>
#include <sstream>
#include <stdexcept>
#include <string>
#include <unordered_map>
#include <vector>

#include "baldr/json.h"
#include "midgard/constants.h"
#include "midgard/logging.h"
#include <boost/property_tree/ptree.hpp>

#include "thor/isochrone.h"
#include "thor/worker.h"
#include "tyr/actor.h"

using namespace valhalla;
using namespace valhalla::tyr;
using namespace valhalla::midgard;
using namespace valhalla::baldr;
using namespace valhalla::meili;
using namespace valhalla::sif;
using namespace valhalla::thor;

namespace {

// Default maximum distance allowed for time dependent routes. Since these use
// single direction A* there may be performance issues allowing very long
// routes. Also, for long routes the accuracy of predicted time along the
// route starts to become suspect (due to user breaks and other factors).
constexpr float kDefaultMaxTimeDependentDistance = 500000.0f; // 500 km

// Maximum edge score - base this on costing type.
// Large values can cause very bad performance. Setting this back
// to 2 hours for bike and pedestrian and 12 hours for driving routes.
// TODO - re-evaluate edge scores and balance performance vs. quality.
// Perhaps tie the edge score logic in with the costing type - but
// may want to do this in loki. At this point in thor the costing method
// has not yet been constructed.
const std::unordered_map<std::string, float> kMaxDistances = {
    {"auto", 43200.0f},          {"auto_data_fix", 43200.0f}, {"auto_shorter", 43200.0f},
    {"bicycle", 7200.0f},        {"bus", 43200.0f},           {"hov", 43200.0f},
    {"motor_scooter", 14400.0f}, {"motorcycle", 14400.0f},    {"multimodal", 7200.0f},
    {"pedestrian", 7200.0f},     {"transit", 14400.0f},       {"truck", 43200.0f},
    {"taxi", 43200.0f},
};
// a scale factor to apply to the score so that we bias towards closer results more
constexpr float kDistanceScale = 10.f;
constexpr double kMilePerMeter = 0.000621371;

} // namespace

namespace valhalla {
namespace thor {

thor_worker_t::thor_worker_t(const boost::property_tree::ptree& config,
                             const std::shared_ptr<baldr::GraphReader>& graph_reader)
    : mode(valhalla::sif::TravelMode::kPedestrian), matcher_factory(config, graph_reader),
      reader(graph_reader), long_request(config.get<float>("thor.logging.long_request")) {
  // If we weren't provided with a graph reader make our own
  if (!reader)
    reader = matcher_factory.graphreader();

  // Register standard edge/node costing methods
  factory.RegisterStandardCostingModels();

  // Select the matrix algorithm based on the conf file (defaults to
  // select_optimal if not present)
  auto conf_algorithm = config.get<std::string>("thor.source_to_target_algorithm", "select_optimal");
  for (const auto& kv : config.get_child("service_limits")) {
    if (kv.first == "max_avoid_locations" || kv.first == "max_reachability" ||
        kv.first == "max_radius" || kv.first == "max_timedep_distance" ||
        kv.first == "max_alternates") {
      continue;
    }
    if (kv.first != "skadi" && kv.first != "trace" && kv.first != "isochrone") {
      max_matrix_distance.emplace(kv.first, config.get<float>("service_limits." + kv.first +
                                                              ".max_matrix_distance"));
    }
  }

  if (conf_algorithm == "timedistancematrix") {
    source_to_target_algorithm = TIME_DISTANCE_MATRIX;
  } else if (conf_algorithm == "costmatrix") {
    source_to_target_algorithm = COST_MATRIX;
  } else {
    source_to_target_algorithm = SELECT_OPTIMAL;
  }

  max_timedep_distance =
      config.get<float>("service_limits.max_timedep_distance", kDefaultMaxTimeDependentDistance);
}

thor_worker_t::~thor_worker_t() {
}

#ifdef HAVE_HTTP
prime_server::worker_t::result_t
thor_worker_t::work(const std::list<zmq::message_t>& job,
                    void* request_info,
                    const std::function<void()>& interrupt_function) {
  // get time for start of request
  auto s = std::chrono::system_clock::now();
  auto& info = *static_cast<prime_server::http_request_info_t*>(request_info);
  LOG_INFO("Got Thor Request " + std::to_string(info.id));
  valhalla_request_t request;
  try {
    // crack open the original request
    std::string serialized_options(static_cast<const char*>(job.front().data()), job.front().size());
    request.parse(serialized_options);

    // Set the interrupt function
    service_worker_t::set_interrupt(interrupt_function);

    prime_server::worker_t::result_t result{true};
    double denominator = 0;
    // do request specific processing
    switch (request.options.action()) {
      case DirectionsOptions::sources_to_targets:
        result = to_response_json(matrix(request), info, request);
        denominator = request.options.sources_size() + request.options.targets_size();
        break;
      case DirectionsOptions::optimized_route: {
        // Forward the original request
        auto trip_paths = optimized_route(request);
        result.messages.emplace_back(request.options.SerializeAsString());
        for (auto& trippath : trip_paths) {
          result.messages.emplace_back(trippath.SerializeAsString());
        }
        denominator = std::max(request.options.sources_size(), request.options.targets_size());
        break;
      }
      case DirectionsOptions::isochrone:
        result = to_response_json(isochrones(request), info, request);
        denominator = request.options.sources_size() * request.options.targets_size();
        break;
      case DirectionsOptions::route: {
        // Forward the original request
        auto trip_paths = route(request);
        result.messages.emplace_back(request.options.SerializeAsString());
        for (const auto& trippath : trip_paths) {
          result.messages.emplace_back(trippath.SerializeAsString());
        }
        denominator = request.options.locations_size();
        break;
      }
      case DirectionsOptions::trace_route: {
        // Forward the original request
<<<<<<< HEAD
        result.messages.emplace_back(std::move(request_str));
        auto trip_paths = trace_route(request);
=======
        auto trip_path = trace_route(request);
>>>>>>> 64b773f3
        result.messages.emplace_back(request.options.SerializeAsString());
        for (const auto& trippath : trip_paths) {
          result.messages.emplace_back(trippath.SerializeAsString());
        }
        denominator = trace.size() / 1100;
        break;
      }
      case DirectionsOptions::trace_attributes:
        result = to_response_json(trace_attributes(request), info, request);
        denominator = trace.size() / 1100;
        break;
      default:
        throw valhalla_exception_t{400}; // this should never happen
    }

    double elapsed_time =
        std::chrono::duration<float, std::milli>(std::chrono::system_clock::now() - s).count();
    if (!request.options.do_not_track() && elapsed_time / denominator > long_request) {
      LOG_WARN("thor::" + DirectionsOptions_Action_Name(request.options.action()) +
               " request elapsed time (ms)::" + std::to_string(elapsed_time));
      LOG_WARN("thor::" + DirectionsOptions_Action_Name(request.options.action()) +
               " request exceeded threshold::" + std::to_string(info.id));
      midgard::logging::Log("valhalla_thor_long_request_" +
                                DirectionsOptions_Action_Name(request.options.action()),
                            " [ANALYTICS] ");
    }

    return result;
  } catch (const valhalla_exception_t& e) {
    valhalla::midgard::logging::Log("400::" + std::string(e.what()), " [ANALYTICS] ");
    return jsonify_error(e, info, request);
  } catch (const std::exception& e) {
    valhalla::midgard::logging::Log("400::" + std::string(e.what()), " [ANALYTICS] ");
    return jsonify_error({499, std::string(e.what())}, info, request);
  }
}

void run_service(const boost::property_tree::ptree& config) {
  // gets requests from thor proxy
  auto upstream_endpoint = config.get<std::string>("thor.service.proxy") + "_out";
  // sends them on to odin
  auto downstream_endpoint = config.get<std::string>("odin.service.proxy") + "_in";
  // or returns just location information back to the server
  auto loopback_endpoint = config.get<std::string>("httpd.service.loopback");
  auto interrupt_endpoint = config.get<std::string>("httpd.service.interrupt");

  // listen for requests
  zmq::context_t context;
  thor_worker_t thor_worker(config);
  prime_server::worker_t worker(context, upstream_endpoint, downstream_endpoint, loopback_endpoint,
                                interrupt_endpoint,
                                std::bind(&thor_worker_t::work, std::ref(thor_worker),
                                          std::placeholders::_1, std::placeholders::_2,
                                          std::placeholders::_3),
                                std::bind(&thor_worker_t::cleanup, std::ref(thor_worker)));
  worker.work();

  // TODO: should we listen for SIGINT and terminate gracefully/exit(0)?
}
#endif

// Get the costing options if in the config or get the empty default.
// Creates the cost in the cost factory
valhalla::sif::cost_ptr_t thor_worker_t::get_costing(const Costing costing,
                                                     const DirectionsOptions& options) {
  return factory.Create(costing, options);
}

std::string thor_worker_t::parse_costing(const valhalla_request_t& request) {
  // Parse out the type of route - this provides the costing method to use
  auto costing = request.options.costing();
  auto costing_str = Costing_Name(costing);

  // Set travel mode and construct costing
  if (costing == Costing::multimodal || costing == Costing::transit) {
    // For multi-modal we construct costing for all modes and set the
    // initial mode to pedestrian. (TODO - allow other initial modes)
    mode_costing[0] = get_costing(Costing::auto_, request.options);
    mode_costing[1] = get_costing(Costing::pedestrian, request.options);
    mode_costing[2] = get_costing(Costing::bicycle, request.options);
    mode_costing[3] = get_costing(Costing::transit, request.options);
    mode = valhalla::sif::TravelMode::kPedestrian;
  } else {
    valhalla::sif::cost_ptr_t cost = get_costing(costing, request.options);
    mode = cost->travel_mode();
    mode_costing[static_cast<uint32_t>(mode)] = cost;
  }
  valhalla::midgard::logging::Log("travel_mode::" + std::to_string(static_cast<uint32_t>(mode)),
                                  " [ANALYTICS] ");
  return costing_str;
}

void thor_worker_t::parse_locations(valhalla_request_t& request) {
  for (auto* locations : {request.options.mutable_locations(), request.options.mutable_sources(),
                          request.options.mutable_targets()}) {
    for (auto& location : *locations) {
      // get the minimum score for all the candidates
      auto minScore = std::numeric_limits<float>::max();
      for (auto* candidates : {location.mutable_path_edges(), location.mutable_filtered_edges()}) {
        for (auto& candidate : *candidates) {
          // completely disable scores for this location
          if (location.has_rank_candidates() && !location.rank_candidates()) {
            candidate.set_distance(0);
            // scale the score to favor closer results more
          } else {
            candidate.set_distance(candidate.distance() * candidate.distance() * kDistanceScale);
          }
          // remember the min score
          if (minScore > candidate.distance()) {
            minScore = candidate.distance();
          }
        }
      }

      // subtract off the min score and cap at max so that path algorithm doesnt go too far
      auto max_score = kMaxDistances.find(Costing_Name(request.options.costing()));
      for (auto* candidates : {location.mutable_path_edges(), location.mutable_filtered_edges()}) {
        for (auto& candidate : *candidates) {
          candidate.set_distance(candidate.distance() - minScore);
          if (candidate.distance() > max_score->second) {
            candidate.set_distance(max_score->second);
          }
        }
      }
    }
  }
}

void thor_worker_t::parse_measurements(const valhalla_request_t& request) {
  // Create a matcher
  try {
    matcher.reset(matcher_factory.Create(request.options));
  } catch (const std::invalid_argument& ex) { throw std::runtime_error(std::string(ex.what())); }

  // we require locations
  try {
    auto default_accuracy = matcher->config().get<float>("gps_accuracy");
    auto default_radius = matcher->config().get<float>("search_radius");
    for (const auto& pt : request.options.shape()) {
      trace.emplace_back(meili::Measurement{{pt.ll().lng(), pt.ll().lat()},
                                            pt.has_accuracy() ? pt.accuracy() : default_accuracy,
                                            pt.has_radius() ? pt.radius() : default_radius,
                                            pt.time()});
    }
  } catch (...) { throw valhalla_exception_t{424}; }
}

void thor_worker_t::log_admin(const valhalla::TripLeg& trip_path) {
  std::unordered_set<std::string> state_iso;
  std::unordered_set<std::string> country_iso;
  std::stringstream s_ss, c_ss;
  if (trip_path.admin_size() > 0) {
    for (const auto& admin : trip_path.admin()) {
      if (admin.has_state_code()) {
        state_iso.insert(admin.state_code());
      }
      if (admin.has_country_code()) {
        country_iso.insert(admin.country_code());
      }
    }
    for (const std::string& x : state_iso) {
      s_ss << " " << x;
    }
    for (const std::string& x : country_iso) {
      c_ss << " " << x;
    }
    if (!s_ss.eof()) {
      valhalla::midgard::logging::Log("admin_state_iso::" + s_ss.str() + ' ', " [ANALYTICS] ");
    }
    if (!c_ss.eof()) {
      valhalla::midgard::logging::Log("admin_country_iso::" + c_ss.str() + ' ', " [ANALYTICS] ");
    }
  }
}

void thor_worker_t::cleanup() {
  astar.Clear();
  bidir_astar.Clear();
  multi_modal_astar.Clear();
  trace.clear();
  isochrone_gen.Clear();
  matcher_factory.ClearFullCache();
  if (reader->OverCommitted()) {
    reader->Clear();
  }
}

} // namespace thor
} // namespace valhalla<|MERGE_RESOLUTION|>--- conflicted
+++ resolved
@@ -147,12 +147,7 @@
       }
       case DirectionsOptions::trace_route: {
         // Forward the original request
-<<<<<<< HEAD
-        result.messages.emplace_back(std::move(request_str));
         auto trip_paths = trace_route(request);
-=======
-        auto trip_path = trace_route(request);
->>>>>>> 64b773f3
         result.messages.emplace_back(request.options.SerializeAsString());
         for (const auto& trippath : trip_paths) {
           result.messages.emplace_back(trippath.SerializeAsString());
