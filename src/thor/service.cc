#include <prime_server/prime_server.hpp>
#include <prime_server/http_protocol.hpp>
using namespace prime_server;

#include <boost/property_tree/ptree.hpp>
#include <boost/property_tree/json_parser.hpp>
#include <valhalla/midgard/logging.h>
#include <valhalla/midgard/constants.h>
#include <valhalla/baldr/json.h>

#include "thor/service.h"

using namespace valhalla;
using namespace valhalla::midgard;
using namespace valhalla::baldr;
using namespace valhalla::sif;
using namespace valhalla::thor;


namespace {

  const std::unordered_map<std::string, thor_worker_t::MATRIX_TYPE> MATRIX{
    {"one_to_many", thor_worker_t::ONE_TO_MANY},
    {"many_to_one", thor_worker_t::MANY_TO_ONE},
    {"many_to_many", thor_worker_t::MANY_TO_MANY},
<<<<<<< HEAD
    {"sources_to_targets", thor_worker_t::SOURCES_TO_TARGETS},
=======
>>>>>>> 8e496700
    {"optimized_route", thor_worker_t::OPTIMIZED_ROUTE}
  };

  std::size_t tdindex = 0;
  constexpr double kMilePerMeter = 0.000621371;
  const headers_t::value_type CORS{"Access-Control-Allow-Origin", "*"};
  const headers_t::value_type JSON_MIME{"Content-type", "application/json;charset=utf-8"};
  const headers_t::value_type JS_MIME{"Content-type", "application/javascript;charset=utf-8"};

}

namespace valhalla {
  namespace thor {

    thor_worker_t::thor_worker_t(const boost::property_tree::ptree& config): mode(valhalla::sif::TravelMode::kPedestrian),
      config(config), reader(config.get_child("mjolnir")),
      long_request_route(config.get<float>("thor.logging.long_request_route")),
      long_request_manytomany(config.get<float>("thor.logging.long_request_manytomany")){
      // Register edge/node costing methods
      factory.Register("auto", sif::CreateAutoCost);
      factory.Register("auto_shorter", sif::CreateAutoShorterCost);
      factory.Register("bus", CreateBusCost);
      factory.Register("bicycle", sif::CreateBicycleCost);
      factory.Register("pedestrian", sif::CreatePedestrianCost);
      factory.Register("transit", sif::CreateTransitCost);
      factory.Register("truck", sif::CreateTruckCost);
    }

    thor_worker_t::~thor_worker_t(){}

    worker_t::result_t thor_worker_t::work(const std::list<zmq::message_t>& job, void* request_info) {
      //get time for start of request
      auto s = std::chrono::system_clock::now();
      auto& info = *static_cast<http_request_t::info_t*>(request_info);
      LOG_INFO("Got Thor Request " + std::to_string(info.id));
      try{
        //get some info about what we need to do
        boost::property_tree::ptree request;
        std::string request_str(static_cast<const char*>(job.front().data()), job.front().size());
        std::stringstream stream(request_str);
        try {
          boost::property_tree::read_json(stream, request);
        }
        catch(const std::exception& e) {
          worker_t::result_t result{false};
          http_response_t response(500, "Internal Server Error", "Failed to parse intermediate request format", headers_t{CORS});
          response.from_info(info);
          result.messages.emplace_back(response.to_string());
          valhalla::midgard::logging::Log("500::" + std::string(e.what()), " [ANALYTICS] ");
          return result;
        }
        catch(...) {
          worker_t::result_t result{false};
          http_response_t response(500, "Internal Server Error", "Failed to parse intermediate request format", headers_t{CORS});
          response.from_info(info);
          result.messages.emplace_back(response.to_string());
          valhalla::midgard::logging::Log("500::non-std::exception", " [ANALYTICS] ");
          return result;
        }

        // Initialize request - get the PathALgorithm to use
        std::string costing = init_request(request);
        auto date_time_type = request.get_optional<int>("date_time.type");
        auto matrix_type = request.get_optional<std::string>("matrix_type");
        if (matrix_type) {
          auto matrix_iter = MATRIX.find(*matrix_type);
          if (matrix_iter == MATRIX.cend())
            throw std::runtime_error("Incorrect type provided:: " + *matrix_type + "  Accepted types are 'one_to_many', 'many_to_one', 'many_to_many' or 'optimized_route'.");

          switch (matrix_iter->second) {
            case ONE_TO_MANY:
            case MANY_TO_ONE:
            case MANY_TO_MANY:
            case SOURCES_TO_TARGETS:
              valhalla::midgard::logging::Log("matrix_type::" + *matrix_type, " [ANALYTICS] ");
              return matrix(matrix_iter->second, costing, request, info);
            case OPTIMIZED_ROUTE:
              valhalla::midgard::logging::Log("matrix_type::" + *matrix_type, " [ANALYTICS] ");
              return optimized_path(correlated, costing, request_str, info.do_not_track);
          }
        }
        return trip_path(costing, request_str, date_time_type, info.do_not_track);
      }
      catch(const std::exception& e) {
        worker_t::result_t result{false};
        http_response_t response(400, "Bad Request", e.what(), headers_t{CORS});
        response.from_info(info);
        result.messages.emplace_back(response.to_string());
        valhalla::midgard::logging::Log("400::" + std::string(e.what()), " [ANALYTICS] ");
        return result;
      }
    }

    /**
     * Update the origin edges for a through location.
     */
    void thor_worker_t::update_origin(baldr::PathLocation& origin, bool prior_is_node,
                      const baldr::GraphId& through_edge) {
      if (prior_is_node) {
        // TODO - remove the opposing through edge from list of edges unless
        // all outbound edges are entering noth_thru regions.
        // For now allow all edges
      } else {
        // Check if the edge is entering a not_thru region - if so do not
        // exclude the opposing edge
        const DirectedEdge* de = reader.GetGraphTile(through_edge)->directededge(through_edge);
        if (de->not_thru()) {
          return;
        }

        // Set the origin edge to the through_edge
        for (auto e : origin.edges) {
          if (e.id == through_edge) {
            origin.edges.clear();
            origin.edges.push_back(e);
            break;
          }
        }
      }
    }

    void thor_worker_t::get_path(PathAlgorithm* path_algorithm,
                 baldr::PathLocation& origin, baldr::PathLocation& destination,
                 std::vector<thor::PathInfo>& path_edges) {
      midgard::logging::Log("#_passes::1", " [ANALYTICS] ");
      // Find the path.
      path_edges = path_algorithm->GetBestPath(origin, destination, reader,
                                               mode_costing, mode);
      // If path is not found try again with relaxed limits (if allowed)
      if (path_edges.size() == 0) {
        valhalla::sif::cost_ptr_t cost = mode_costing[static_cast<uint32_t>(mode)];
        if (cost->AllowMultiPass()) {
          // 2nd pass. Less aggressive hierarchy transitioning
          path_algorithm->Clear();
          bool using_astar = (path_algorithm == &astar);
          float relax_factor = using_astar ? 16.0f : 8.0f;
          float expansion_within_factor = using_astar ? 4.0f : 2.0f;
          cost->RelaxHierarchyLimits(relax_factor, expansion_within_factor);
          midgard::logging::Log("#_passes::2", " [ANALYTICS] ");
          path_edges = path_algorithm->GetBestPath(origin, destination,
                                    reader, mode_costing, mode);

          // 3rd pass (only for A*)
          if (path_edges.size() == 0 && using_astar) {
            path_algorithm->Clear();
            cost->DisableHighwayTransitions();
            midgard::logging::Log("#_passes::3", " [ANALYTICS] ");
            path_edges = path_algorithm->GetBestPath(origin, destination,
                                     reader, mode_costing, mode);
          }
        }
      }
    }

    // Get the costing options. Get the base options from the config and the
    // options for the specified costing method. Merge in any request costing
    // options.
    valhalla::sif::cost_ptr_t thor_worker_t::get_costing(const boost::property_tree::ptree& request,
                                          const std::string& costing) {
      std::string method_options = "costing_options." + costing;
      auto config_costing = config.get_child_optional(method_options);
      if(!config_costing)
        throw std::runtime_error("No costing method found for '" + costing + "'");
      auto request_costing = request.get_child_optional(method_options);
      if(request_costing) {
        // If the request has any options for this costing type, merge the 2
        // costing options - override any config options that are in the request.
        // and add any request options not in the config.
        boost::property_tree::ptree overridden = *config_costing;
        for (const auto& r : *request_costing) {
          overridden.put_child(r.first, r.second);
        }
        return factory.Create(costing, overridden);
      }
      // No options to override so use the config options verbatim
      return factory.Create(costing, *config_costing);
    }

    std::string thor_worker_t::init_request(const boost::property_tree::ptree& request) {
      auto id = request.get_optional<std::string>("id");
      // Parse out units; if none specified, use kilometers
      double distance_scale = kKmPerMeter;
      auto units = request.get<std::string>("units", "km");
      if (units == "mi")
        distance_scale = kMilePerMeter;
      //we require locations
      auto request_locations = request.get_child_optional("locations");
      if(!request_locations)
        throw std::runtime_error("Insufficiently specified required parameter 'locations'");
      for(const auto& location : *request_locations) {
        try{
          locations.push_back(baldr::Location::FromPtree(location.second));
        }
        catch (...) {
          throw std::runtime_error("Failed to parse location");
        }
      }
      if(locations.size() < 2)
        throw std::runtime_error("Insufficient number of locations provided");

      //type - 0: current, 1: depart, 2: arrive
      auto date_time_type = request.get_optional<int>("date_time.type");
      auto date_time_value = request.get_optional<std::string>("date_time.value");

      if (date_time_type == 0) //current.
        locations.front().date_time_ = "current";
      else if (date_time_type == 1) //depart at
        locations.front().date_time_ = date_time_value;
      else if (date_time_type == 2) //arrive)
        locations.back().date_time_ = date_time_value;

      //we require correlated locations
      size_t i = 0;
      do {
        auto path_location = request.get_child_optional("correlated_" + std::to_string(i));
        if(!path_location)
          break;
        try {
          correlated.emplace_back(PathLocation::FromPtree(locations, *path_location));
        }
        catch (...) {
          throw std::runtime_error("Failed to parse correlated location");
        }
      }while(++i);

      // Parse out the type of route - this provides the costing method to use
      auto costing = request.get_optional<std::string>("costing");
      if(!costing)
        throw std::runtime_error("No edge/node costing provided");

      // Set travel mode and construct costing
      if (*costing == "multimodal") {
        // For multi-modal we construct costing for all modes and set the
        // initial mode to pedestrian. (TODO - allow other initial modes)
        mode_costing[0] = get_costing(request, "auto");
        mode_costing[1] = get_costing(request, "pedestrian");
        mode_costing[2] = get_costing(request, "bicycle");
        mode_costing[3] = get_costing(request, "transit");
        mode = valhalla::sif::TravelMode::kPedestrian;
      } else {
        valhalla::sif::cost_ptr_t cost = get_costing(request, *costing);
        mode = cost->travelmode();
        mode_costing[static_cast<uint32_t>(mode)] = cost;
      }
      valhalla::midgard::logging::Log("travel_mode::" + std::to_string(static_cast<uint32_t>(mode)), " [ANALYTICS] ");
      return *costing;
    }

    void thor_worker_t::cleanup() {
      astar.Clear();
      bidir_astar.Clear();
      multi_modal_astar.Clear();
      locations.clear();
      correlated.clear();
      if(reader.OverCommitted())
        reader.Clear();
    }

    void run_service(const boost::property_tree::ptree& config) {
      //gets requests from thor proxy
      auto upstream_endpoint = config.get<std::string>("thor.service.proxy") + "_out";
      //sends them on to odin
      auto downstream_endpoint = config.get<std::string>("odin.service.proxy") + "_in";
      //or returns just location information back to the server
      auto loopback_endpoint = config.get<std::string>("httpd.service.loopback");

      //listen for requests
      zmq::context_t context;
      thor_worker_t thor_worker(config);
      prime_server::worker_t worker(context, upstream_endpoint, downstream_endpoint, loopback_endpoint,
        std::bind(&thor_worker_t::work, std::ref(thor_worker), std::placeholders::_1, std::placeholders::_2),
        std::bind(&thor_worker_t::cleanup, std::ref(thor_worker)));
      worker.work();

      //TODO: should we listen for SIGINT and terminate gracefully/exit(0)?
    }

  }
}<|MERGE_RESOLUTION|>--- conflicted
+++ resolved
@@ -23,10 +23,7 @@
     {"one_to_many", thor_worker_t::ONE_TO_MANY},
     {"many_to_one", thor_worker_t::MANY_TO_ONE},
     {"many_to_many", thor_worker_t::MANY_TO_MANY},
-<<<<<<< HEAD
     {"sources_to_targets", thor_worker_t::SOURCES_TO_TARGETS},
-=======
->>>>>>> 8e496700
     {"optimized_route", thor_worker_t::OPTIMIZED_ROUTE}
   };
 
