--- conflicted
+++ resolved
@@ -303,11 +303,7 @@
 
 // Walk the shape and look for any empty tiles that the shape intersects
 void CheckForIntersectingTiles(const GraphId& tile1, const GraphId& tile2,
-<<<<<<< HEAD
-                const Tiles& tiling, const std::vector<PointLL>& shape,
-=======
                 const Tiles<PointLL>& tiling, std::vector<PointLL>& shape,
->>>>>>> dff6b65a
                 DataQuality& stats) {
   // Walk the shape segments until we are outside
   uint32_t current_tile = tile1.tileid();
