#include <future>

#include "mjolnir/graphbuilder.h"

// Use open source PBF reader from:
//     https://github.com/CanalTP/libosmpbfreader
#include "osmpbfreader.h"

#include <utility>
#include <algorithm>
#include <string>
#include <thread>
#include <memory>

#include <boost/format.hpp>
#include <valhalla/midgard/logging.h>
#include <boost/algorithm/string.hpp>
#include <valhalla/midgard/aabb2.h>
#include <valhalla/midgard/pointll.h>
#include <valhalla/midgard/polyline2.h>
#include <valhalla/midgard/tiles.h>
#include <valhalla/baldr/graphid.h>
#include <valhalla/baldr/graphconstants.h>
#include <valhalla/baldr/exitsigninfo.h>
#include "mjolnir/graphtilebuilder.h"
#include "mjolnir/edgeinfobuilder.h"


using namespace valhalla::midgard;
using namespace valhalla::baldr;

namespace valhalla {
namespace mjolnir {

// Number of tries when determining not thru edges
constexpr uint32_t kMaxNoThruTries = 256;

// Will throw an error if this is exceeded. Then we can increase.
const uint64_t kMaxOSMNodeId = 4000000000;

// Absurd classification.
constexpr uint32_t kAbsurdRoadClass = 777777;

// Constructor to create table of OSM Node IDs being used
NodeIdTable::NodeIdTable(const uint64_t maxosmid): maxosmid_(maxosmid) {
  // Create a vector to mark bits. Initialize to 0.
  bitmarkers_.resize((maxosmid / 64) + 1, 0);
}

// Destructor for NodeId table
NodeIdTable::~NodeIdTable() {
}

// Set an OSM Id within the node table
void NodeIdTable::set(const uint64_t id) {
  // Test if the max is exceeded
  if (id > maxosmid_) {
    throw std::runtime_error("NodeIDTable - OSM Id exceeds max specified");
  }
  bitmarkers_[id / 64] |= static_cast<uint64_t>(1) << (id % static_cast<uint64_t>(64));
}

// Check if an OSM Id is used (in the Node table)
const bool NodeIdTable::IsUsed(const uint64_t id) const {
  return bitmarkers_[id / 64] & (static_cast<uint64_t>(1) << (id % static_cast<uint64_t>(64)));
}

// Construct GraphBuilder based on properties file and input PBF extract
GraphBuilder::GraphBuilder(const boost::property_tree::ptree& pt)
    : node_count_(0),
      edge_count_(0),
      speed_assignment_count_(0),
      tile_hierarchy_(pt.get_child("hierarchy")),
      shape_(kMaxOSMNodeId),
      intersection_(kMaxOSMNodeId),
      stats_(new DataQuality()){

  // Initialize Lua based on config
  LuaInit(pt.get<std::string>("tagtransform.node_script"),
          pt.get<std::string>("tagtransform.node_function"),
          pt.get<std::string>("tagtransform.way_script"),
          pt.get<std::string>("tagtransform.way_function"));
}

void GraphBuilder::Load(const std::vector<std::string>& input_files) {
  for(const auto& input_file : input_files) {
    // Parse the ways and relations. Find all node Ids needed.
    std::clock_t start = std::clock();
    LOG_INFO("Parsing ways and relations to mark nodes needed");
    CanalTP::read_osm_pbf(input_file, *this, CanalTP::Interest::WAYS);
    CanalTP::read_osm_pbf(input_file, *this, CanalTP::Interest::RELATIONS);
    LOG_INFO("Routable ways " + std::to_string(ways_.size()));
    uint32_t msecs = (std::clock() - start) / (double)(CLOCKS_PER_SEC / 1000);
    LOG_INFO("Parsing ways and relations took " + std::to_string(msecs) + " ms");
  }

  std::ostringstream s;
  s << std::fixed << std::setprecision(2) << (static_cast<float>(speed_assignment_count_) / ways_.size()) * 100;
  LOG_INFO("Percentage of ways using speed assignment: " + s.str());

  for(const auto& input_file : input_files) {
    // Run through the nodes
    std::clock_t start = std::clock();
    LOG_INFO("Parsing nodes but only keeping " + std::to_string(node_count_));
    nodes_.reserve(node_count_);
    //TODO: we know how many knows we expect, stop early once we have that many
    CanalTP::read_osm_pbf(input_file, *this, CanalTP::Interest::NODES);
    LOG_INFO("Routable nodes " + std::to_string(nodes_.size()));
    uint32_t msecs = (std::clock() - start) / (double)(CLOCKS_PER_SEC / 1000);
    LOG_INFO("Parsing nodes took " + std::to_string(msecs) + " ms");
  }
}

// Build the graph from the input
void GraphBuilder::Build() {
  // Construct edges
  std::clock_t start = std::clock();
  ConstructEdges();
  uint32_t msecs = (std::clock() - start) / (double)(CLOCKS_PER_SEC / 1000);
  LOG_INFO("ConstructEdges took " + std::to_string(msecs) + " ms");

  // Sort the edge indexes at the nodes (by driveability and importance)
  start = std::clock();
  SortEdgesFromNodes();
  msecs = (std::clock() - start) / (double)(CLOCKS_PER_SEC / 1000);
  LOG_INFO("SortEdges took " + std::to_string(msecs) + " ms");

  // Reclassify links (ramps). Cannot do this when building tiles since the
  // edge list needs to be modified
  start = std::clock();
  ReclassifyLinks();
  msecs = (std::clock() - start) / (double)(CLOCKS_PER_SEC / 1000);
  LOG_INFO("ReclassifyLinks took " + std::to_string(msecs) + " ms");

  // Tile the nodes at the base (local) level
  start = std::clock();
  const auto& tl = tile_hierarchy_.levels().rbegin();
  TileNodes(tl->second.tiles.TileSize(), tl->second.level);
  msecs = (std::clock() - start) / (double)(CLOCKS_PER_SEC / 1000);
  LOG_INFO("TileNodes took " + std::to_string(msecs) + " ms");

  // Iterate through edges - tile the end nodes to create connected graph
  start = std::clock();
  BuildLocalTiles(tl->second.level);
  msecs = (std::clock() - start) / (double)(CLOCKS_PER_SEC / 1000);
  LOG_INFO("BuildLocalTiles took " + std::to_string(msecs) + " ms");

  // Log statistics and issues
  stats_->Log();
}

// Initialize Lua tag transformations
void GraphBuilder::LuaInit(const std::string& nodetagtransformscript,
                           const std::string& nodetagtransformfunction,
                           const std::string& waytagtransformscript,
                           const std::string& waytagtransformfunction) {
  lua_.SetLuaNodeScript(nodetagtransformscript);
  lua_.SetLuaNodeFunc(nodetagtransformfunction);
  lua_.SetLuaWayScript(waytagtransformscript);
  lua_.SetLuaWayFunc(waytagtransformfunction);
  lua_.OpenLib();
}

void GraphBuilder::node_callback(uint64_t osmid, double lng, double lat,
                                 const Tags &tags) {
  // Check if it is in the list of nodes used by ways
  if (!shape_.IsUsed(osmid)) {
    return;
  }

  // Get tags
  Tags results = lua_.TransformInLua(false, tags);
  if (results.size() == 0)
    return;

  bool is_highway_junction =
      (results.find("highway")->second == "motorway_junction");

  // Create a new node and set its attributes
  OSMNode n(lng, lat);
  for (const auto& tag : results) {
    if (is_highway_junction && (tag.first == "exit_to")) {
      bool hasTag = (tag.second.length() ? true : false);
      n.set_exit_to(hasTag);
      if (hasTag)
        map_exit_to_[osmid] = tag.second;
    }
    else if (is_highway_junction && (tag.first == "ref")) {
      bool hasTag = (tag.second.length() ? true : false);
      n.set_ref(hasTag);
      if (hasTag)
        map_ref_[osmid] = tag.second;
    }
    else if (is_highway_junction && (tag.first == "name")) {
      bool hasTag = (tag.second.length() ? true : false);
      n.set_name(hasTag);
      if (hasTag)
        map_name_[osmid] = tag.second;
    }
    else if (tag.first == "gate")
      n.set_gate((tag.second == "true" ? true : false));
    else if (tag.first == "bollard")
      n.set_bollard((tag.second == "true" ? true : false));
    else if (tag.first == "modes_mask")
      n.set_modes_mask(std::stoi(tag.second));
  }

  // Add to the node map;
  nodes_.emplace(osmid, std::move(n));

  if (nodes_.size() % 1000000 == 0) {
    LOG_INFO("Processed " + std::to_string(nodes_.size()) + " nodes on ways");
  }
}

void GraphBuilder::way_callback(uint64_t osmid, const Tags &tags,
                                const std::vector<uint64_t> &refs) {
  // Do not add ways with < 2 nodes. Log error or add to a problem list
  // TODO - find out if we do need these, why they exist...
  if (refs.size() < 2) {
    return;
  }

  // Transform tags. If no results that means the way does not have tags
  // suitable for use in routing.
  Tags results = lua_.TransformInLua(true, tags);
  if (results.size() == 0) {
    return;
  }

  // Add the node reference list to the way
  OSMWay w(osmid);
  w.set_nodes(refs);

  // Mark the nodes that we will care about when processing nodes
  for (const auto ref : refs) {
    if(shape_.IsUsed(ref)) {
      intersection_.set(ref);
      ++edge_count_;
    }
    else {
      ++node_count_;
    }
    shape_.set(ref);
  }
  intersection_.set(refs.front());
  intersection_.set(refs.back());
  edge_count_ += 2;

  float default_speed;
  bool has_speed = false;
  bool has_surface = true;

  // Process tags
  for (const auto& tag : results) {

    if (tag.first == "road_class") {

      RoadClass roadclass = (RoadClass) std::stoi(tag.second);

      switch (roadclass) {

        case RoadClass::kMotorway:
          w.set_road_class(RoadClass::kMotorway);
          break;
        case RoadClass::kTrunk:
          w.set_road_class(RoadClass::kTrunk);
          break;
        case RoadClass::kPrimary:
          w.set_road_class(RoadClass::kPrimary);
          break;
        case RoadClass::kSecondary:
          w.set_road_class(RoadClass::kSecondary);
          break;
        case RoadClass::kTertiaryUnclassified:
          w.set_road_class(RoadClass::kTertiaryUnclassified);
          break;
        case RoadClass::kResidential:
          w.set_road_class(RoadClass::kResidential);
          break;
        case RoadClass::kService:
          w.set_road_class(RoadClass::kService);
          break;
        default:
          w.set_road_class(RoadClass::kOther);
          break;
      }
    }

    else if (tag.first == "auto_forward")
      w.set_auto_forward(tag.second == "true" ? true : false);
    else if (tag.first == "bike_forward")
      w.set_bike_forward(tag.second == "true" ? true : false);
    else if (tag.first == "auto_backward")
      w.set_auto_backward(tag.second == "true" ? true : false);
    else if (tag.first == "bike_backward")
      w.set_bike_backward(tag.second == "true" ? true : false);
    else if (tag.first == "pedestrian")
      w.set_pedestrian(tag.second == "true" ? true : false);

    else if (tag.first == "private")
      w.set_destination_only(tag.second == "true" ? true : false);

    else if (tag.first == "use") {

      Use use = (Use) std::stoi(tag.second);

      switch (use) {

        case Use::kNone:
          w.set_use(Use::kNone);
          break;
        case Use::kCycleway:
          w.set_use(Use::kCycleway);
          break;
        case Use::kFootway:
          w.set_use(Use::kFootway);
          break;
        case Use::kParkingAisle:
          w.set_use(Use::kParkingAisle);
          break;
        case Use::kDriveway:
          w.set_use(Use::kDriveway);
          break;
        case Use::kAlley:
          w.set_use(Use::kAlley);
          break;
        case Use::kEmergencyAccess:
          w.set_use(Use::kEmergencyAccess);
          break;
        case Use::kDriveThru:
          w.set_use(Use::kDriveThru);
          break;
        case Use::kSteps:
          w.set_use(Use::kSteps);
          break;
        case Use::kTrack:
          w.set_use(Use::kTrack);
          break;
        case Use::kOther:
          w.set_use(Use::kOther);
          break;
        default:
          w.set_use(Use::kNone);
          break;
      }
    }

    else if (tag.first == "no_thru_traffic")
      w.set_no_thru_traffic(tag.second == "true" ? true : false);
    else if (tag.first == "oneway")
      w.set_oneway(tag.second == "true" ? true : false);
    else if (tag.first == "roundabout")
      w.set_roundabout(tag.second == "true" ? true : false);
    else if (tag.first == "link")
      w.set_link(tag.second == "true" ? true : false);
    else if (tag.first == "ferry")
      w.set_ferry(tag.second == "true" ? true : false);
    else if (tag.first == "rail")
      w.set_rail(tag.second == "true" ? true : false);

    else if (tag.first == "name")
      w.set_name(tag.second);
    else if (tag.first == "name:en")
      w.set_name_en(tag.second);
    else if (tag.first == "alt_name")
      w.set_alt_name(tag.second);
    else if (tag.first == "official_name")
      w.set_official_name(tag.second);

    else if (tag.first == "speed") {
      w.set_speed(std::stof(tag.second));
      has_speed = true;
    }

    else if (tag.first == "default_speed")
      default_speed = std::stof(tag.second);

    else if (tag.first == "ref")
      w.set_ref(tag.second);
    else if (tag.first == "int_ref")
      w.set_int_ref(tag.second);

    else if (tag.first == "surface") {
      std::string value = tag.second;
      boost::algorithm::to_lower(value);

      if (value.find("paved") != std::string::npos
          || value.find("pavement") != std::string::npos
          || value.find("asphalt") != std::string::npos
          || value.find("concrete") != std::string::npos
          || value.find("cement") != std::string::npos)
        w.set_surface(Surface::kPavedSmooth);

      else if (value.find("tartan") != std::string::npos
          || value.find("pavingstone") != std::string::npos
          || value.find("paving_stones") != std::string::npos
          || value.find("sett") != std::string::npos)
        w.set_surface(Surface::kPaved);

      else if (value.find("cobblestone") != std::string::npos
          || value.find("brick") != std::string::npos)
        w.set_surface(Surface::kPavedRough);

      else if (value.find("compacted") != std::string::npos)
        w.set_surface(Surface::kCompacted);

      else if (value.find("dirt") != std::string::npos
          || value.find("natural") != std::string::npos
          || value.find("earth") != std::string::npos
          || value.find("ground") != std::string::npos
          || value.find("mud") != std::string::npos)
        w.set_surface(Surface::kDirt);

      else if (value.find("gravel") != std::string::npos
          || value.find("pebblestone") != std::string::npos
          || value.find("sand") != std::string::npos
          || value.find("wood") != std::string::npos
          || value.find("boardwalk") != std::string::npos
          || value.find("unpaved") != std::string::npos)
        w.set_surface(Surface::kGravel);
      else if (value.find("grass") != std::string::npos)
        w.set_surface(Surface::kPath);
      //We have to set a flag as surface may come before Road classes and Uses
      else has_surface = false;
    }

    else if (tag.first == "cycle_lane") {
      CycleLane cyclelane = (CycleLane) std::stoi(tag.second);
      switch (cyclelane) {
        case CycleLane::kNone:
          w.set_cyclelane(CycleLane::kNone);
          break;
        case CycleLane::kDedicated:
          w.set_cyclelane(CycleLane::kDedicated);
          break;
        case CycleLane::kSeparated:
          w.set_cyclelane(CycleLane::kSeparated);
          break;
        case CycleLane::kShared:
          w.set_cyclelane(CycleLane::kShared);
          break;
        default:
          w.set_use(Use::kNone);
          break;
      }
    }

    else if (tag.first == "lanes")
      w.set_lanes(std::stoi(tag.second));

    else if (tag.first == "tunnel")
      w.set_tunnel(tag.second == "true" ? true : false);
    else if (tag.first == "toll")
      w.set_toll(tag.second == "true" ? true : false);
    else if (tag.first == "bridge")
      w.set_bridge(tag.second == "true" ? true : false);

    else if (tag.first == "bike_network_mask")
      w.set_bike_network(std::stoi(tag.second));
    else if (tag.first == "bike_national_ref")
      w.set_bike_national_ref(tag.second);
    else if (tag.first == "bike_regional_ref")
      w.set_bike_regional_ref(tag.second);
    else if (tag.first == "bike_local_ref")
      w.set_bike_local_ref(tag.second);

    else if (tag.first == "destination")
      w.set_destination(tag.second);
    else if (tag.first == "destination:ref")
      w.set_destination_ref(tag.second);
    else if (tag.first == "destination:ref:to")
      w.set_destination_ref_to(tag.second);
    else if (tag.first == "junction:ref")
      w.set_junction_ref(tag.second);
  }

  //If no surface has been set by a user, assign a surface based on Road Class and Use
  if (!has_surface) {

    switch (w.road_class()) {

      case RoadClass::kMotorway:
      case RoadClass::kTrunk:
      case RoadClass::kPrimary:
      case RoadClass::kTertiaryUnclassified:
      case RoadClass::kResidential:
      case RoadClass::kService:
        w.set_surface(Surface::kPavedSmooth);
        break;
      default:
        switch (w.use()) {

        case Use::kFootway:
        case Use::kTrack:
          w.set_surface(Surface::kPath);
          break;
        case Use::kParkingAisle:
        case Use::kDriveway:
        case Use::kAlley:
        case Use::kEmergencyAccess:
        case Use::kDriveThru:
          w.set_surface(Surface::kPavedSmooth);
          break;
        case Use::kCycleway:
        case Use::kSteps:
          w.set_surface(Surface::kPaved);
          break;
        default:
          w.set_surface(Surface::kImpassable);  //Not sure about this one.
          break;
        }
        break;
    }
  }

  //If no speed has been set by a user, assign a speed based on highway tag.
  if (!has_speed) {
    w.set_speed(default_speed);
    speed_assignment_count_++;
  }

  // Add the way to the list
  ways_.emplace_back(std::move(w));
}

void GraphBuilder::relation_callback(uint64_t /*osmid*/, const Tags &/*tags*/,
                                     const CanalTP::References & /*refs*/) {
  //TODO:
}

// Construct edges in the graph.
// TODO - compare logic to example_routing app. to see why the edge
// count differs.
void GraphBuilder::ConstructEdges() {
  // Iterate through the OSM ways
  uint32_t edgeindex = 0;
  uint64_t startnodeid, nodeid;
  edges_.reserve(edge_count_);
  for (size_t wayindex = 0; wayindex < ways_.size(); wayindex++) {
    // Get some way attributes needed for the edge
    const auto& way = ways_[wayindex];

    // Start an edge at the first node of the way and add the
    // edge index to the node
    startnodeid = nodeid = way.nodes()[0];
    OSMNode& node = nodes_[nodeid];
    Edge edge(nodeid, wayindex, node.latlng(), way);
    node.AddEdge(edgeindex, way.link());

    // Iterate through the nodes of the way and add lat,lng to the current
    // way until a node with > 1 uses is found.
    for (size_t i = 1; i < way.node_count(); i++) {
      // Add the node lat,lng to the edge shape.
      nodeid = way.nodes()[i];
      OSMNode& nd = nodes_[nodeid];
      edge.AddLL(nd.latlng());

      // If a is an intersection or the end of the way
      // it's a node of the road network graph
      if (intersection_.IsUsed(nodeid)) {
        // End the current edge and add its edge index to the node
        edge.targetnode_ = nodeid;

        // Add the edgeindex to the node (unless this is a loop with same
        // start and end node Ids)
        if (startnodeid != nodeid) {
          nd.AddEdge(edgeindex, way.link());
        }

        // Add the edge to the list of edges
        edges_.emplace_back(std::move(edge));
        edgeindex++;

        // Start a new edge if this is not the last node in the way
        if (i < way.node_count() - 1) {
          startnodeid = nodeid;
          edge = Edge(nodeid, wayindex, nd.latlng(), way);
          nd.AddEdge(edgeindex, way.link());
        }
      }
    }
  }
  LOG_INFO("Constructed " + std::to_string(edges_.size()) + " edges");
}

class EdgeSorter {
 public:
  EdgeSorter(const std::vector<Edge>& edges)
     : osmnodeid_(0),
       edges_(edges) {
  }
  void SetNodeId(const uint64_t nodeid) {
    osmnodeid_ = nodeid;
  }
  bool operator() (const uint32_t e1index, const uint32_t e2index) const {
    const Edge& e1 = edges_[e1index];
    const Edge& e2 = edges_[e2index];

    // Check if edges are forward or reverse
    bool e1forward = (e1.sourcenode_ == osmnodeid_);
    bool e2forward = (e2.sourcenode_ == osmnodeid_);

    bool e1drive = ((e1forward && e1.attributes_.fields.driveableforward) ||
                       (!e1forward && e1.attributes_.fields.driveablereverse));
    bool e2drive = ((e2forward && e2.attributes_.fields.driveableforward) ||
                       (!e2forward && e2.attributes_.fields.driveablereverse));

    // If both driveable or both not driveable, compare importance
    if (e1drive == e2drive) {
      return e1.attributes_.fields.importance < e2.attributes_.fields.importance;
    } else if (e1drive && !e2drive) {
      return true;
    } else {
      return false;
    }
  }
 private:
  uint64_t osmnodeid_;
  const std::vector<Edge>& edges_;
};

// Sort edge indexes from each node
void GraphBuilder::SortEdgesFromNodes() {
  // Sort the directed edges from the node
  EdgeSorter sorter(edges_);
  for (auto& node : nodes_) {
    sorter.SetNodeId(node.first);
    std::sort(node.second.mutable_edges().begin(),
              node.second.mutable_edges().end(), sorter);
  }
}

uint32_t GraphBuilder::GetBestNonLinkClass(const OSMNode& node) const {
  uint32_t bestrc = kAbsurdRoadClass;
  for (auto idx : node.edges()) {
    const Edge& edge = edges_[idx];
    if (!edge.attributes_.fields.link) {
      if (edge.attributes_.fields.importance < bestrc)
        bestrc = edge.attributes_.fields.importance;
    }
  }
  return bestrc;
}

// Reclassify links (ramps and turn channels).
void GraphBuilder::ReclassifyLinks() {
  uint32_t count = 0;
  std::unordered_set<uint64_t> visitedset;  // Set of visited nodes
  std::unordered_set<uint64_t> expandset;   // Set of nodes to expand
  std::vector<uint32_t> linkedgeindexes;    // Edge indexes to reclassify
  for (const auto& node : nodes_) {
    if (node.second.link_edge() && node.second.non_link_edge()) {
      // Get the highest classification of non-link edges at this node
      uint32_t beststartrc = GetBestNonLinkClass(node.second);

      // Expand from all link edges
      for (auto startedgeindex : node.second.edges()) {
        // Get the edge information. Skip non-link edges
        const Edge& startedge = edges_[startedgeindex];
        if (!startedge.attributes_.fields.link) {
          continue;
        }

        // Clear the sets and edge list
        visitedset.clear();
        expandset.clear();
        linkedgeindexes.clear();

        // Add the start edge to list of links edges to potentially reclassify
        linkedgeindexes.push_back(startedgeindex);

        // If the first end node contains a non-link edge we compute the best
        // classification. If not we add the end node to the expand set.
        uint32_t bestendrc = kAbsurdRoadClass;
        uint64_t endnode = (startedge.sourcenode_ == node.first) ?
            startedge.targetnode_ : startedge.sourcenode_;
        auto firstendnode = nodes_.find(endnode);
        if (firstendnode != nodes_.end()) {
          if (firstendnode->second.non_link_edge()) {
            bestendrc = GetBestNonLinkClass(firstendnode->second);
          } else {
            expandset.insert(endnode);
          }
        }

        // Expand edges until all paths reach a node that has a non-link
        for (uint32_t n = 0; n < 512; n++) {
          // Once expand list is empty - mark all link edges encountered
          // with the specified classification / importance and break out
          // of this loop (can still expand other ramp edges
          // from the starting node
          if (expandset.empty()) {
            // Make sure this connects...
            if (bestendrc == kAbsurdRoadClass)  {
              stats_->AddIssue(kUnconnectedLinkEdge, GraphId(),
                             ways_[startedge.wayindex_].way_id(), 0);
            } else {
              // Set to the lower of the 2 best road classes (start and end).
              // Apply this to each of the link edges
              uint32_t rc = std::max(beststartrc, bestendrc);
              for (auto idx : linkedgeindexes) {
                if (rc > edges_[idx].attributes_.fields.importance) {
                  edges_[idx].attributes_.fields.importance = rc;
                  count++;
                }
              }
            }
            break;
          }

          // Get the node off of the expand list and add it to the visited list
          uint64_t expandnode = *expandset.begin();
          expandset.erase(expandset.begin());
          visitedset.insert(expandnode);

          // Expand all edges from this node
          const auto nd = nodes_.find(expandnode);
          if (nd == nodes_.end()) {
            continue;
          }
          for (const auto& edgeindex : nd->second.edges()) {
            // Do not allow use of the start edge
            if (edgeindex == startedgeindex) {
              continue;
            }

            // Add this edge (it should be a link edge) and get its end node
            const Edge& nextedge = edges_[edgeindex];
            if (!nextedge.attributes_.fields.link) {
              LOG_ERROR("Expanding onto non-link edge!");
              continue;
            }
            uint32_t osmendnode = (nextedge.sourcenode_ == expandnode) ?
                    nextedge.targetnode_ : nextedge.sourcenode_;
            linkedgeindexes.push_back(edgeindex);
            const auto endnd = nodes_.find(osmendnode);
            if (endnd == nodes_.end()) {
              continue;
            }

            // If the end node contains any non-links find the best
            // classification - do not expand from this node
            if (endnd->second.non_link_edge()) {
              uint32_t rc = GetBestNonLinkClass(endnd->second);
              if (rc < bestendrc) {
                bestendrc = rc;
              }
            } else if (visitedset.find(osmendnode) == visitedset.end()) {
              // Add to the expand set if not in the visited set
              expandset.insert(osmendnode);
            }
          }
        }
      }
    }
  }
  LOG_INFO((boost::format("Reclassify Links: Count %1%") % count).str());
}

namespace {

// Test if this is a "not thru" edge. These are edges that enter a region that
// has no exit other than the edge entering the region
bool IsNoThroughEdge(const uint64_t startnode, const uint64_t endnode,
                     const uint32_t startedgeindex,
                     const std::unordered_map<uint64_t, OSMNode>& nodes,
                     const std::vector<Edge>& edges) {
  // Add the end node Id to the set of nodes to expand
  std::unordered_set<uint64_t> visitedset;
  std::unordered_set<uint64_t> expandset;
  expandset.insert(endnode);

  // Expand edges until exhausted, the maximum number of expansions occur,
  // or end up back at the starting node. No node can be visited twice.
  for (uint32_t n = 0; n < kMaxNoThruTries; n++) {
    // If expand list is exhausted this is "not thru"
    if (expandset.empty()) {
      return true;
    }

    // Get the node off of the expand list and add it to the visited list.
    // Expand edges from this node.
    uint64_t node = *expandset.begin();
    expandset.erase(expandset.begin());
    visitedset.emplace(node);
    const auto nd = nodes.find(node);
    if (nd != nodes.end()) {
      for (const auto& edgeindex : nd->second.edges()) {
        if (edgeindex == startedgeindex) {
          // Do not allow use of the start edge
          continue;
        }

        // Return false if we have returned back to the start node or we
        // encounter a tertiary road (or better)
        const Edge& edge = edges[edgeindex];
        uint64_t osmendnode = (edge.sourcenode_ == node) ?
                  edge.targetnode_ : edge.sourcenode_;
        if (osmendnode == startnode ||
            edge.attributes_.fields.importance <=
            static_cast<uint32_t>(RoadClass::kTertiaryUnclassified)) {
          return false;
        }

        // Add to the expand set if not in the visited set
        if (visitedset.find(osmendnode) == visitedset.end()) {
          expandset.insert(osmendnode);
        }
      }
    }
  }
  return false;
}

/**
 * Test if a pair of one-way edges exist at the node. One must be
 * inbound and one must be outbound. The current edge is skipped.
 */
bool OnewayPairEdgesExist(const OSMNode& node,
                          const uint32_t edgeindex,
                          const uint64_t wayid,
                          const std::vector<Edge>& edges,
                          const std::vector<OSMWay>& ways) {
  // Iterate through the edges from this node. Skip the one with
  // the specified edgeindex
  uint32_t idx;
  bool inbound  = false;
  bool outbound = false;
  for (const auto idx : node.edges()) {
    if (idx == edgeindex) {
      continue;
    }

    // Get the edge and way
    const Edge& edge = edges[idx];
    const OSMWay &w = ways[edge.wayindex_];

    // Skip if this has matching way Id
    if (w.way_id() == wayid) {
      return false;
    }

    // Check if this is oneway inbound
    if (!w.auto_forward() && w.auto_backward()) {
      inbound = true;
    }

    // Check if this is oneway outbound
    if (w.auto_forward() && !w.auto_backward()) {
      outbound = true;
    }
  }
}

bool IsIntersectionInternal(const uint64_t startnode, const uint64_t endnode,
                            const uint32_t edgeindex, const uint64_t wayid,
                            const float length,
                            const std::unordered_map<uint64_t, OSMNode>& nodes,
                            const std::vector<Edge>& edges,
                            const std::vector<OSMWay>& ways) {
  // Limit the length of intersection internal edges
  if (length > kMaxInternalLength) {
    return false;
  }

  // Both end nodes must connect to at least 3 edges
  const auto& node1 = nodes.find(startnode)->second;
  if (node1.edge_count() < 3) {
    return false;
  }
  const auto& node2 = nodes.find(endnode)->second;
  if (node2.edge_count() < 3) {
    return false;
  }

  // Each node must have a pair of oneways (one inbound and one outbound)
  if (!OnewayPairEdgesExist(node1, edgeindex, wayid, edges, ways) ||
      !OnewayPairEdgesExist(node2, edgeindex, wayid, edges, ways)) {
    return false;
  }

  // Assume this is an intersection internal edge
  return true;
}

/**
 * Get the use for a link (either a kRamp or kTurnChannel)
 * TODO - validate logic with some real world cases.
 */
Use GetLinkUse(const RoadClass rc, const float length,
               const uint64_t startnode,  const uint64_t endnode,
               const std::unordered_map<uint64_t, OSMNode>& nodes) {
  // Assume link that has highway = motorway or trunk is a ramp.
  // Also, if length is > kMaxTurnChannelLength we assume this is a ramp
  if (rc == RoadClass::kMotorway || rc == RoadClass::kTrunk ||
      length > kMaxTurnChannelLength) {
    return Use::kRamp;
  }

  // TODO - if there is a exit sign or exit number present this is
  // considered kRamp

  // Both end nodes have to connect to a non-link edge. If either end node
  // connects only to "links" this likely indicates a split or fork,
  // which are not so prevalent in turn channels.
  auto startnd = nodes.find(startnode);
  if (startnd != nodes.end()) {
    auto endnd = nodes.find(endnode);
    if (endnd != nodes.end()) {
      if (startnd->second.non_link_edge() && endnd->second.non_link_edge())
        return Use::kTurnChannel;
    }
  }
  return Use::kRamp;
}

float UpdateLinkSpeed(const Use use, const RoadClass rc, const float spd) {
  if (use == Use::kTurnChannel) {
    return spd * 1.25f;
  } else if (use == Use::kRamp) {
    if (rc == RoadClass::kMotorway) {
      return 95.0f;
    } else if (rc == RoadClass::kTrunk) {
      return 80.0f;
    } else if (rc == RoadClass::kPrimary) {
      return 65.0f;
    } else if (rc == RoadClass::kSecondary) {
      return 50.0f;
    } else if (rc == RoadClass::kTertiaryUnclassified) {
      return 40.0f;
    } else {
      return 25.0f;
    }
  }
}

struct DuplicateEdgeInfo {
  uint32_t edgeindex;
  uint32_t length;

  DuplicateEdgeInfo() : edgeindex(0), length(0) { }
  DuplicateEdgeInfo(const uint32_t idx, const uint32_t l)
      : edgeindex(idx),
        length(l) {
  }
};

void CheckForDuplicates(const uint64_t osmnodeid, const OSMNode& node,
                        const std::vector<uint32_t>& edgelengths,
                        const std::unordered_map<uint64_t, OSMNode>& nodes,
                        const std::vector<Edge>& edges,
                        const std::vector<OSMWay>& ways, std::atomic<DataQuality*>& stats) {
  uint32_t edgeindex;
  uint64_t endnode;
  std::unordered_map<uint64_t, DuplicateEdgeInfo> endnodes;
  for (size_t n = 0; n < node.edge_count(); n++) {
    edgeindex = node.edges().at(n);
    const Edge& edge = edges[edgeindex];
    if (edge.sourcenode_ == osmnodeid) {
      endnode = nodes.find(edge.targetnode_)->second.graphid().value();
    } else {
      endnode = nodes.find(edge.sourcenode_)->second.graphid().value();
    }

    // Check if the end node is already in the set of edges from this node
    const auto en = endnodes.find(endnode);
    if (en != endnodes.end() && en->second.length == edgelengths[n]) {
      uint64_t wayid1 = ways[edges[en->second.edgeindex].wayindex_].way_id();
      uint64_t wayid2 = ways[edges[edgeindex].wayindex_].way_id();
      (*stats).AddIssue(kDuplicateWays, GraphId(), wayid1, wayid2);
    } else {
      endnodes.emplace(std::piecewise_construct,
                       std::forward_as_tuple(endnode),
                       std::forward_as_tuple(edgeindex, edgelengths[n]));
    }
  }
}

<<<<<<< HEAD
// TODO: common location - util?
/**
 * Splits a tag into a vector of strings.  Delim defaults to ;
 */
std::vector<std::string> GetTagTokens(const std::string& tag_value,
                                      char delim = ';') {
  std::vector<std::string> tokens;
  boost::algorithm::split(tokens, tag_value,
                          std::bind1st(std::equal_to<char>(), delim),
                          boost::algorithm::token_compress_on);
  return tokens;
}

std::vector<ExitSignInfo> CreateExitSignInfoList(
    const uint64_t osmnodeid, const OSMNode& node, const OSMWay& way,
    const std::unordered_map<uint64_t, std::string>& map_ref,
    const std::unordered_map<uint64_t, std::string>& map_name,
    const std::unordered_map<uint64_t, std::string>& map_exit_to) {

  std::vector<ExitSignInfo> exit_list;

  // Exit sign number
  if (!way.junction_ref().empty()) {
    exit_list.emplace_back(ExitSign::Type::kNumber, way.junction_ref());
  }  else if (node.ref()) {
    exit_list.emplace_back(ExitSign::Type::kNumber, map_ref.find(osmnodeid)->second);
  }

  // Exit sign branch refs
  bool has_branch = false;
  if (!way.destination_ref().empty()) {
    has_branch = true;
    std::vector<std::string> branch_refs = GetTagTokens(way.destination_ref());
    for (auto& branch_ref : branch_refs) {
      exit_list.emplace_back(ExitSign::Type::KBranch, branch_ref);
    }
  }

  // Exit sign toward refs
  bool has_toward = false;
  if (!way.destination_ref_to().empty()) {
    has_toward = true;
    std::vector<std::string> toward_refs = GetTagTokens(way.destination_ref_to());
    for (auto& toward_ref : toward_refs) {
      exit_list.emplace_back(ExitSign::Type::kToward, toward_ref);
    }
  }

  // Exit sign toward names
  if (!way.destination().empty()) {
    has_toward = true;
    std::vector<std::string> toward_names = GetTagTokens(way.destination());
    for (auto& toward_name : toward_names) {
      exit_list.emplace_back(ExitSign::Type::kToward, toward_name);
    }
  }

  // Process exit_to only if other branch or toward info does not exist
  // For now just make toward records
  if (!has_branch && !has_toward) {
    // TODO- see if we can make branch and toward records
    if (node.exit_to()) {
      std::vector<std::string> exit_tos = GetTagTokens(map_exit_to.find(osmnodeid)->second);
      for (auto& exit_to : exit_tos) {
        exit_list.emplace_back(ExitSign::Type::kToward, exit_to);
      }
    }
  }

  // Exit sign name
  if (node.name()) {
    std::vector<std::string> names = GetTagTokens(map_name.find(osmnodeid)->second);
    for (auto& name : names) {
      exit_list.emplace_back(ExitSign::Type::kName, name);
    }
  }

  return exit_list;
}

void BuildTileSet(
    std::unordered_map<GraphId, std::vector<uint64_t> >::const_iterator tile_start,
    std::unordered_map<GraphId, std::vector<uint64_t> >::const_iterator tile_end,
    const std::unordered_map<uint64_t, OSMNode>& nodes,
    const std::vector<OSMWay>& ways, const std::vector<Edge>& edges,
    const baldr::TileHierarchy& hierarchy,
    const std::unordered_map<uint64_t, std::string>& map_ref,
    const std::unordered_map<uint64_t, std::string>& map_name,
    const std::unordered_map<uint64_t, std::string>& map_exit_to,
    std::promise<size_t>& result) {
=======
void BuildTileSet(std::unordered_map<GraphId, std::vector<uint64_t> >::const_iterator tile_start,
                  std::unordered_map<GraphId, std::vector<uint64_t> >::const_iterator tile_end,
                  const std::unordered_map<uint64_t, OSMNode>& nodes, const std::vector<OSMWay>& ways,
                  const std::vector<Edge>& edges, const baldr::TileHierarchy& hierarchy, std::atomic<DataQuality*>& stats,
                  std::promise<size_t>& result) {
>>>>>>> 3f8dc2cd

  std::string thread_id = static_cast<std::ostringstream&>(std::ostringstream()
        << std::this_thread::get_id()).str();
  LOG_INFO("Thread " + thread_id + " started");

  // A place to keep information about what was done
  size_t written = 0;

  // For each tile in the task
  bool added = false;
  bool not_thru, forward, internal;
  uint32_t edgeindex;
  int64_t source, target;
  for(; tile_start != tile_end; ++tile_start) {
    try {
     // What actually writes the tile
      GraphTileBuilder graphtile;

      // Iterate through the nodes
      uint32_t directededgecount = 0;
      for (const auto& osmnodeid : tile_start->second) {
        const OSMNode& node = nodes.find(osmnodeid)->second; //TODO: check validity?

        // Compute edge lengths from the edge lat,lngs (round to nearest meter)
        std::vector<uint32_t> edgelengths;
        for (auto edgeindex : node.edges()) {
          float length = node.latlng().Length(edges[edgeindex].latlngs_);
          edgelengths.push_back(static_cast<uint32_t>(length + 0.5f));
        }

        // Look for potential duplicates
        CheckForDuplicates(osmnodeid, node, edgelengths, nodes, edges,
                           ways, stats);

        // Build directed edges. Track the best classification/importance
        // of outbound edges from this node.
        RoadClass bestclass = RoadClass::kOther;
        std::vector<DirectedEdgeBuilder> directededges;
        for (size_t n = 0; n < node.edge_count(); n++) {
          // Get the edge and way
          edgeindex = node.edges().at(n);
          const Edge& edge = edges[edgeindex];
          const OSMWay &w = ways[edge.wayindex_];

          // Assign nodes
          const GraphId& nodea = nodes.find(edge.sourcenode_)->second.graphid();
          if (!nodea.Is_Valid()) {
            throw std::runtime_error("NodeA: OSMID = " +
                 std::to_string(edge.sourcenode_) + " GraphId is not valid");
          }
          const GraphId& nodeb = nodes.find(edge.targetnode_)->second.graphid();
          if (!nodeb.Is_Valid()) {
            throw std::runtime_error("NodeB: OSMID = " +
                 std::to_string(edge.targetnode_) + " GraphId is not valid");
          }

          // Determine orientation along the edge (forward or reverse between
          // the 2 nodes). Check for edge error.
          if (edge.sourcenode_ == osmnodeid) {
            forward = true;
            source = edge.sourcenode_;
            target = edge.targetnode_;
          } else if (edge.targetnode_ == osmnodeid) {
            forward = false;
            source = edge.targetnode_;
            target = edge.sourcenode_;
          } else {
            // ERROR!!!
            LOG_ERROR((boost::format("WayID =  %1% Edge Index = %2% Edge nodes %3% and %4% did not match the OSM node Id %5%")
              % w.way_id() % edgeindex %  edge.sourcenode_  % edge.targetnode_ % osmnodeid).str());
          }

          // Check for not_thru edge (only on low importance edges)
          if (edge.attributes_.fields.importance <=
              static_cast<uint32_t>(RoadClass::kTertiaryUnclassified)) {
            not_thru = false;
          } else {
            not_thru = IsNoThroughEdge(source, target, edgeindex,
                             nodes, edges);
          }

          // Test if an internal intersection edge
          internal = IsIntersectionInternal(source, target, edgeindex,
                  w.way_id(), edgelengths[n], nodes, edges, ways);

          // Set the end node
          const GraphId& endnode = (forward) ? nodeb : nodea;

          // If link is set test to see if we can infer that the edge
          // is a turn channel. Update speed for link edges.
          float speed = w.speed();
          RoadClass rc = static_cast<RoadClass>(edge.attributes_.fields.importance);
          Use use = w.use();
          if (w.link()) {
            if (use != Use::kNone) {
              (*stats).AddIssue(kIncompatibleLinkUse, GraphId(), w.way_id(), 0);
            }
            use   = GetLinkUse(rc, edgelengths[n], edge.sourcenode_,
                                edge.targetnode_, nodes);
            speed = UpdateLinkSpeed(use, rc, w.speed());
          }

          // Add a directed edge and get a reference to it
          directededges.emplace_back(w, endnode, forward, edgelengths[n],
                        speed, use, not_thru, internal, rc);
          DirectedEdgeBuilder& directededge = directededges.back();

          // Update the node's best class
          bestclass = std::min(bestclass, directededge.importance());

          // Add edge info to the tile and set the offset in the directed edge
          uint32_t edge_info_offset = graphtile.AddEdgeInfo(edgeindex,
               nodea, nodeb, edge.latlngs_, w.GetNames(),
               CreateExitSignInfoList(osmnodeid, node, w, map_ref, map_name, map_exit_to),
               added);
          directededge.set_edgedataoffset(edge_info_offset);

          // Add to general statistics
          (*stats).AddStats(tile_start->first, directededge);
        }

        // Set the node lat,lng, index of the first outbound edge, and the
        // directed edge count from this edge and the best road class
        // from the node. Increment directed edge count.
        NodeInfoBuilder nodebuilder(node.latlng(), directededgecount,
                                    node.edge_count(), bestclass);
        directededgecount += node.edge_count();

        // Add node and directed edge information to the tile
        graphtile.AddNodeAndDirectedEdges(nodebuilder, directededges);
      }

      // Write the actual tile to disk
      graphtile.StoreTileData(hierarchy, tile_start->first);

      // Made a tile
      LOG_INFO((boost::format("Thread %1% wrote tile %2%: %3% bytes") % thread_id % tile_start->first % graphtile.size()).str());
      written += graphtile.size();
    }// Whatever happens in Vegas..
    catch(std::exception& e) {
      // ..gets sent back to the main thread
      result.set_exception(std::current_exception());
      LOG_ERROR((boost::format("Thread %1% failed tile %2%: %3%") % thread_id % tile_start->first % e.what()).str());
      return;
    }
  }
  // Let the main thread see how this thread faired
  result.set_value(written);
}

}

void GraphBuilder::TileNodes(const float tilesize, const uint8_t level) {
  LOG_INFO("Tiling nodes");

  // Get number of tiles and reserve space for them
  // < 30% of the earth is land and most roads are on land, even less than that even has roads
  Tiles tiles(AABB2({-180.0f, -90.0f}, {180.0f, 90.0f}), tilesize);
  tilednodes_.reserve(tiles.TileCount() * .3f);
  // Iterate through all OSM nodes and assign GraphIds
  for (auto& node : nodes_) {
    // Skip any nodes that have no edges
    if (node.second.edge_count() == 0) {
      continue;
    }
    // Put the node into the tile
    GraphId id = tile_hierarchy_.GetGraphId(node.second.latlng(), level);
    std::vector<uint64_t>& tile = tilednodes_[id];
    tile.emplace_back(node.first);
    // Set the GraphId for this OSM node.
    node.second.set_graphid(GraphId(id.tileid(), id.level(), tile.size() - 1));
  }

  LOG_INFO("Tiled nodes created");
}

// Build tiles for the local graph hierarchy
void GraphBuilder::BuildLocalTiles(const uint8_t level) const {
  // A place to hold worker threads and their results, be they exceptions or otherwise
  std::vector<std::shared_ptr<std::thread> > threads(std::max(static_cast<size_t>(1), static_cast<size_t>(std::thread::hardware_concurrency())));
  // A place to hold the results of those threads, be they exceptions or otherwise
  std::vector<std::promise<size_t> > results(threads.size());
  // Divvy up the work
  size_t floor = tilednodes_.size() / threads.size();
  size_t at_ceiling = tilednodes_.size() - (threads.size() * floor);
  std::unordered_map<GraphId, std::vector<uint64_t> >::const_iterator tile_start, tile_end = tilednodes_.begin();
  // Atomically pass around stats info
  std::atomic<DataQuality*> atomic_stats(stats_.get());
  LOG_INFO(std::to_string(tilednodes_.size()) + " tiles");
  for (size_t i = 0; i < threads.size(); ++i) {
    // Figure out how many this thread will work on (either ceiling or floor)
    size_t tile_count = (i < at_ceiling ? floor + 1 : floor);
    // Where the range begins
    tile_start = tile_end;
    // Where the range ends
    std::advance(tile_end, tile_count);
    // Make the thread
    threads[i].reset(
<<<<<<< HEAD
      new std::thread(BuildTileSet, tile_start, tile_end, nodes_, ways_, edges_,
                      tile_hierarchy_, map_ref_, map_name_, map_exit_to_,
                      std::ref(results[i]))
=======
      new std::thread(BuildTileSet, tile_start, tile_end, nodes_, ways_,
                      edges_, tile_hierarchy_, std::ref(atomic_stats), std::ref(results[i]))
>>>>>>> 3f8dc2cd
    );
  }

  // Join all the threads to wait for them to finish up their work
  for (auto& thread : threads) {
    thread->join();
  }

  // Check all of the outcomes
  for (auto& result : results) {
    // If something bad went down this will rethrow it
    try {
      auto pass_fail = result.get_future().get();
      //TODO: print out stats about how many tiles or bytes were written by the thread?
    }
    catch(std::exception& e) {
      //TODO: throw further up the chain?
    }
  }

  /*// Wait for results to come back from the threads, logging what happened and removing the result
  auto process_result = [] (std::unordered_map<GraphId, std::future<size_t> >& results) {
    // For each task
    for (std::unordered_map<GraphId, std::future<size_t> >::iterator result = results.begin(); result != results.end(); ++result) {
      try {
        // Block until the result is ready
        auto status = result->second.wait_for(std::chrono::microseconds(1));
        // If it was ready
        if (status == std::future_status::ready) {
          size_t bytes = result->second.get();
          LOG_INFO((boost::format("Wrote tile %1%: %2% bytes") % result->first % bytes).str());
          results.erase(result);
          break;
        }
      }
      catch (const std::exception& e) {
        //TODO: log and rethrow
        LOG_ERROR((boost::format("Failed tile %1%: %2%") % result->first % << e.what()).str());
        results.erase(result);
        break;
      }
    }
  };

  // Process each tile asynchronously
  std::unordered_map<GraphId, std::future<size_t> > results(8);
  for (const auto& tile : tilednodes_) {
    // If we can squeeze this task in
    if(results.size() < kMaxInFlightTasks) {
      // Build the tile
      results.emplace(tile.first, std::async(std::launch::async, BuildTile, tile, nodes_, ways_, edges_, tile_hierarchy_.tile_dir()));
      continue;
    }

    // If We already have too many in flight wait for some to finish
    while(results.size() >= kMaxInFlightTasks) {
      // Try to get some results
      process_result(results);
    }
  }

  // We're done adding tasks but there may be more results
  while(results.size())
    process_result(results);*/
}


}
}<|MERGE_RESOLUTION|>--- conflicted
+++ resolved
@@ -977,7 +977,6 @@
   }
 }
 
-<<<<<<< HEAD
 // TODO: common location - util?
 /**
  * Splits a tag into a vector of strings.  Delim defaults to ;
@@ -1067,14 +1066,8 @@
     const std::unordered_map<uint64_t, std::string>& map_ref,
     const std::unordered_map<uint64_t, std::string>& map_name,
     const std::unordered_map<uint64_t, std::string>& map_exit_to,
+    std::atomic<DataQuality*>& stats,
     std::promise<size_t>& result) {
-=======
-void BuildTileSet(std::unordered_map<GraphId, std::vector<uint64_t> >::const_iterator tile_start,
-                  std::unordered_map<GraphId, std::vector<uint64_t> >::const_iterator tile_end,
-                  const std::unordered_map<uint64_t, OSMNode>& nodes, const std::vector<OSMWay>& ways,
-                  const std::vector<Edge>& edges, const baldr::TileHierarchy& hierarchy, std::atomic<DataQuality*>& stats,
-                  std::promise<size_t>& result) {
->>>>>>> 3f8dc2cd
 
   std::string thread_id = static_cast<std::ostringstream&>(std::ostringstream()
         << std::this_thread::get_id()).str();
@@ -1273,14 +1266,9 @@
     std::advance(tile_end, tile_count);
     // Make the thread
     threads[i].reset(
-<<<<<<< HEAD
       new std::thread(BuildTileSet, tile_start, tile_end, nodes_, ways_, edges_,
                       tile_hierarchy_, map_ref_, map_name_, map_exit_to_,
-                      std::ref(results[i]))
-=======
-      new std::thread(BuildTileSet, tile_start, tile_end, nodes_, ways_,
-                      edges_, tile_hierarchy_, std::ref(atomic_stats), std::ref(results[i]))
->>>>>>> 3f8dc2cd
+                      std::ref(atomic_stats), std::ref(results[i]))
     );
   }
 
