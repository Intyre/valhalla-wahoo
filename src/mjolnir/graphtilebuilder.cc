#include "mjolnir/graphtilebuilder.h"

#include "baldr/datetime.h"
#include "baldr/edgeinfo.h"
#include "baldr/tilehierarchy.h"
#include "filesystem.h"
#include "midgard/logging.h"
#include <algorithm>
#include <boost/format.hpp>
#include <list>
#include <set>
#include <stdexcept>

using namespace valhalla::baldr;

namespace {
constexpr auto paddingString = "\0\0\0\0\0\0\0\0";

auto padStream(std::stringstream& stream) {
  // Add padding (if needed) to align to 8-byte word.
  const auto streamSize = stream.tellp() % 8;
  const auto padding = (streamSize > 0) ? 8 - streamSize : 0;
  if (padding > 0 && padding < 8) {
    stream.write(paddingString, padding);
  }

  return padding;
}
} // namespace

namespace valhalla {
namespace mjolnir {

namespace {

std::vector<ComplexRestrictionBuilder> DeserializeRestrictions(char* restrictions,
                                                               size_t restrictions_size) {
  std::vector<ComplexRestrictionBuilder> builders;
  size_t offset = 0;
  while (offset < restrictions_size) {
    const ComplexRestriction* cr = reinterpret_cast<ComplexRestriction*>(restrictions + offset);
    ComplexRestrictionBuilder builder(*cr);
    if (cr->via_count()) {
      std::vector<GraphId> vias;
      vias.reserve(cr->via_count());
      const baldr::GraphId* via = reinterpret_cast<const baldr::GraphId*>(cr + 1);
      for (uint32_t i = 0; i < cr->via_count(); i++, ++via) {
        vias.push_back(*via);
      }
      builder.set_via_list(vias);
    }
    builders.push_back(std::move(builder));
    offset += cr->SizeOf();
  }
  return builders;
};

} // namespace

// Constructor given an existing tile. This is used to read in the tile
// data and then add to it (e.g. adding node connections between hierarchy
// levels. If the deserialize flag is set then all objects are serialized
// from memory into builders that can be added to and then stored using
// StoreTileData.
GraphTileBuilder::GraphTileBuilder(const std::string& tile_dir,
                                   const GraphId& graphid,
                                   bool deserialize,
                                   bool serialize_turn_lanes)
    : GraphTile(tile_dir, graphid), tile_dir_(tile_dir) {

  // Copy tile header to a builder (if tile exists). Always set the tileid
  if (header_) {
    header_builder_ = *header_;
  }
  header_builder_.set_graphid(graphid);

  // Done if not deserializing and creating builders for everything
  if (!deserialize) {
    textlistbuilder_.emplace_back("");
    text_offset_map_.emplace("", 0);
    text_list_offset_ = 1;

    // Add a dummy admin record at index 0 to be used if admin records are
    // not used/created or if none is found.
    AddAdmin("None", "None", "", "");
    return;
  }

  // Street name info. Unique set of offsets into the text list
  std::set<NameInfo> name_info;
  name_info.insert({0});

  // Copy nodes to the builder list
  size_t n = header_->nodecount();
  nodes_builder_.reserve(n);
  std::copy(nodes_, nodes_ + n, std::back_inserter(nodes_builder_));

  // Copy node transitions to the builder list
  n = header_->transitioncount();
  transitions_builder_.reserve(n);
  std::copy(transitions_, transitions_ + n, std::back_inserter(transitions_builder_));

  // Copy directed edges to the builder list
  n = header_->directededgecount();
  directededges_builder_.reserve(n);
  std::copy(directededges_, directededges_ + n, std::back_inserter(directededges_builder_));

  // Add extended directededge attributes (if available)

  // Create access restriction list
  for (uint32_t i = 0; i < header_->access_restriction_count(); i++) {
    access_restriction_builder_.emplace_back(std::move(access_restrictions_[i]));
  }

  // Create transit builders and add any text offsets to the set
  for (uint32_t i = 0; i < header_->departurecount(); i++) {
    departure_builder_.emplace_back(std::move(departures_[i]));
    name_info.insert({departures_[i].headsign_offset()});
  }
  for (uint32_t i = 0; i < header_->stopcount(); i++) {
    stop_builder_.emplace_back(std::move(transit_stops_[i]));
    name_info.insert({transit_stops_[i].one_stop_offset()});
    name_info.insert({transit_stops_[i].name_offset()});
  }
  for (uint32_t i = 0; i < header_->routecount(); i++) {
    route_builder_.emplace_back(std::move(transit_routes_[i]));
    name_info.insert({transit_routes_[i].one_stop_offset()});
    name_info.insert({transit_routes_[i].op_by_onestop_id_offset()});
    name_info.insert({transit_routes_[i].op_by_name_offset()});
    name_info.insert({transit_routes_[i].op_by_website_offset()});
    name_info.insert({transit_routes_[i].short_name_offset()});
    name_info.insert({transit_routes_[i].long_name_offset()});
    name_info.insert({transit_routes_[i].desc_offset()});
  }
  for (uint32_t i = 0; i < header_->schedulecount(); i++) {
    schedule_builder_.emplace_back(std::move(transit_schedules_[i]));
  }

  // Create sign builders
  for (uint32_t i = 0; i < header_->signcount(); i++) {
    name_info.insert({signs_[i].text_offset()});
    signs_builder_.emplace_back(signs_[i].index(), signs_[i].type(), signs_[i].route_num_type(),
                                signs_[i].text_offset());
  }

  // Create turn lane builders
  for (uint32_t i = 0; i < header_->turnlane_count(); i++) {
    if (serialize_turn_lanes)
      name_info.insert({turnlanes_[i].text_offset()});
    turnlanes_builder_.emplace_back(turnlanes_[i].edgeindex(), turnlanes_[i].text_offset());
  }

  // Create admin builders
  for (uint32_t i = 0; i < header_->admincount(); i++) {
    admins_builder_.emplace_back(admins_[i].country_offset(), admins_[i].state_offset(),
                                 admins_[i].country_iso(), admins_[i].state_iso());
    name_info.insert({admins_[i].country_offset()});
    name_info.insert({admins_[i].state_offset()});
  }

  // Edge bins are gotten by parent

  // Create an ordered set of edge info offsets
  std::set<uint32_t> edge_info_offsets;
  for (auto& diredge : directededges_builder_) {
    edge_info_offsets.insert(diredge.edgeinfo_offset());
  }

  // At this time, complex restrictions are created AFTER all need for
  // serializing and adding to a tile - so we assume they are both empty.

  // Serializing complex restrictions would be difficult since they require a
  // temporary vector of the via graphIds to be constructed for the ComplexRestrictionBuilder.
  // This is possible, but non-trivial since the complex restriction data has a fixed size
  // structure plus the variable sized data (the via Ids).

  // EdgeInfo. Create list of EdgeInfoBuilders. Add to text offset set.
  edge_info_offset_ = 0;
  edgeinfo_offset_map_.clear();
  for (auto offset : edge_info_offsets) {
    // Verify the offsets match as we create the edge info builder list
    if (offset != edge_info_offset_) {
      LOG_WARN("GraphTileBuilder TileID: " + std::to_string(header_->graphid().tileid()) +
               " offset stored in directed edge: = " + std::to_string(offset) +
               " current ei offset= " + std::to_string(edge_info_offset_));
    }

    EdgeInfo ei(edgeinfo_ + offset, textlist_, textlist_size_);
    EdgeInfoBuilder eib;
    eib.set_wayid(ei.wayid());
    eib.set_mean_elevation(ei.mean_elevation());
    eib.set_bike_network(ei.bike_network());
    eib.set_speed_limit(ei.speed_limit());
    for (uint32_t nm = 0; nm < ei.name_count(); nm++) {
      NameInfo info = ei.GetNameInfo(nm);
      name_info.insert(info);
      eib.AddNameInfo(info);
    }
    eib.set_encoded_shape(ei.encoded_shape());
    edge_info_offset_ += eib.SizeOf();
    edgeinfo_list_.emplace_back(std::move(eib));

    // Associate the offset to the index in the edgeinfo list
    edgeinfo_offset_map_[offset] = &edgeinfo_list_.back();
  }

  // Text list
  for (auto ni : name_info) {
    // Verify offsets as we add text. Identify any strings in the text list
    // that are not referenced by any objects.
    while (ni.name_offset_ != text_list_offset_) {
      std::string unused_string(textlist_ + text_list_offset_);
      textlistbuilder_.push_back(unused_string);
      text_offset_map_.emplace(unused_string, text_list_offset_);
      text_list_offset_ += unused_string.length() + 1;
      LOG_WARN("Unused text string: " + unused_string);
    }
    std::string str(textlist_ + ni.name_offset_);
    textlistbuilder_.push_back(str);
    uint32_t offset = ni.name_offset_;
    text_offset_map_.emplace(str, offset);
    text_list_offset_ += str.length() + 1;
  }

  // Lane connectivity
  lane_connectivity_offset_ = lane_connectivity_size_;
  n = lane_connectivity_size_ / sizeof(LaneConnectivity);
  lane_connectivity_builder_.reserve(n);
  std::copy(lane_connectivity_, lane_connectivity_ + n,
            std::back_inserter(lane_connectivity_builder_));

<<<<<<< HEAD
  if (header_->elevation_samples_offset() != 0) {
    const auto edge_count = header_->directededgecount();
    edge_elevation_sample_sizes_.reserve(edge_count);
    edge_elevation_samples_.reserve(edge_count);


    const auto elevation_size_ptr = reinterpret_cast<uint16_t*>(memory_->data +
                                                                header_->elevation_samples_offset());
    auto total_data_length = size_t{0};
    for (auto i = 0; i < edge_count; ++i) {
      edge_elevation_sample_sizes_.push_back(elevation_size_ptr[i]);
      total_data_length += elevation_size_ptr[i];
    }

    const auto elevation_data_ptr = reinterpret_cast<char*>(elevation_size_ptr + edge_count);
    edge_elevation_samples_ =
        std::vector<char>(elevation_data_ptr, elevation_data_ptr + total_data_length);
  }
=======
  complex_restriction_forward_builder_ =
      DeserializeRestrictions(complex_restriction_forward_, complex_restriction_forward_size_);
  complex_restriction_reverse_builder_ =
      DeserializeRestrictions(complex_restriction_reverse_, complex_restriction_reverse_size_);
>>>>>>> 6901099c
}

// Output the tile to file. Stores as binary data.
void GraphTileBuilder::StoreTileData() {
  // Get the name of the file
  filesystem::path filename(tile_dir_ + filesystem::path::preferred_separator +
                            GraphTile::FileSuffix(header_builder_.graphid()));

  // Make sure the directory exists on the system
  if (!filesystem::exists(filename.parent_path())) {
    filesystem::create_directories(filename.parent_path());
  }

  // Open file and truncate
  std::stringstream in_mem;
  std::ofstream file(filename.c_str(), std::ios::out | std::ios::binary | std::ios::trunc);
  if (file.is_open()) {
    // Write the nodes
    header_builder_.set_nodecount(nodes_builder_.size());
    in_mem.write(reinterpret_cast<const char*>(nodes_builder_.data()),
                 nodes_builder_.size() * sizeof(NodeInfo));

    // Write the node transitions
    header_builder_.set_transitioncount(transitions_builder_.size());
    in_mem.write(reinterpret_cast<const char*>(transitions_builder_.data()),
                 transitions_builder_.size() * sizeof(NodeTransition));

    // Write the directed edges
    header_builder_.set_directededgecount(directededges_builder_.size());
    in_mem.write(reinterpret_cast<const char*>(directededges_builder_.data()),
                 directededges_builder_.size() * sizeof(DirectedEdge));

    // Write extended directed edge attributes if they exist.
    if (directededges_ext_builder_.size() > 0) {
      if (directededges_ext_builder_.size() != directededges_builder_.size()) {
        LOG_ERROR("DirectedEdge extended attributes not same size as directed edges");
      } else {
        header_builder_.set_has_ext_directededge(true);
        in_mem.write(reinterpret_cast<const char*>(directededges_ext_builder_.data()),
                     directededges_ext_builder_.size() * sizeof(DirectedEdgeExt));
      }
    }

    // Sort and write the access restrictions
    header_builder_.set_access_restriction_count(access_restriction_builder_.size());
    std::sort(access_restriction_builder_.begin(), access_restriction_builder_.end());
    in_mem.write(reinterpret_cast<const char*>(access_restriction_builder_.data()),
                 access_restriction_builder_.size() * sizeof(AccessRestriction));

    // Sort and write the transit departures
    header_builder_.set_departurecount(departure_builder_.size());
    std::sort(departure_builder_.begin(), departure_builder_.end());
    in_mem.write(reinterpret_cast<const char*>(departure_builder_.data()),
                 departure_builder_.size() * sizeof(TransitDeparture));

    // Sort write the transit stops
    header_builder_.set_stopcount(stop_builder_.size());
    in_mem.write(reinterpret_cast<const char*>(stop_builder_.data()),
                 stop_builder_.size() * sizeof(TransitStop));

    // Write the transit routes
    header_builder_.set_routecount(route_builder_.size());
    in_mem.write(reinterpret_cast<const char*>(route_builder_.data()),
                 route_builder_.size() * sizeof(TransitRoute));

    // Write transit schedules
    header_builder_.set_schedulecount(schedule_builder_.size());
    in_mem.write(reinterpret_cast<const char*>(schedule_builder_.data()),
                 schedule_builder_.size() * sizeof(TransitSchedule));

    // TODO add transfers later
    header_builder_.set_transfercount(0);

    // Write the signs
    std::stable_sort(signs_builder_.begin(), signs_builder_.end());
    header_builder_.set_signcount(signs_builder_.size());
    in_mem.write(reinterpret_cast<const char*>(signs_builder_.data()),
                 signs_builder_.size() * sizeof(Sign));

    // Write turn lanes
    header_builder_.set_turnlane_count(turnlanes_builder_.size());
    in_mem.write(reinterpret_cast<const char*>(turnlanes_builder_.data()),
                 turnlanes_builder_.size() * sizeof(TurnLanes));

    // Write the admins
    header_builder_.set_admincount(admins_builder_.size());
    in_mem.write(reinterpret_cast<const char*>(admins_builder_.data()),
                 admins_builder_.size() * sizeof(Admin));

    // Edge bins can only be added after you've stored the tile

    // Write the forward complex restriction data
    header_builder_.set_complex_restriction_forward_offset(
        (sizeof(GraphTileHeader)) + (nodes_builder_.size() * sizeof(NodeInfo)) +
        (transitions_builder_.size() * sizeof(NodeTransition)) +
        (directededges_builder_.size() * sizeof(DirectedEdge)) +
        (directededges_ext_builder_.size() * sizeof(DirectedEdgeExt)) +
        (access_restriction_builder_.size() * sizeof(AccessRestriction)) +
        (departure_builder_.size() * sizeof(TransitDeparture)) +
        (stop_builder_.size() * sizeof(TransitStop)) +
        (route_builder_.size() * sizeof(TransitRoute)) +
        (schedule_builder_.size() * sizeof(TransitSchedule)) +
        // TODO - once transit transfers are added need to update here
        (signs_builder_.size() * sizeof(Sign)) + (turnlanes_builder_.size() * sizeof(TurnLanes)) +
        (admins_builder_.size() * sizeof(Admin)));
    uint32_t forward_restriction_size = 0;
    for (auto& complex_restriction : complex_restriction_forward_builder_) {
      in_mem << complex_restriction;
      forward_restriction_size += complex_restriction.SizeOf();
    }

    // Write the reverse complex restriction data
    header_builder_.set_complex_restriction_reverse_offset(
        header_builder_.complex_restriction_forward_offset() + forward_restriction_size);
    uint32_t reverse_restriction_size = 0;
    for (auto& complex_restriction : complex_restriction_reverse_builder_) {
      in_mem << complex_restriction;
      reverse_restriction_size += complex_restriction.SizeOf();
    }

    // Write the edge data
    header_builder_.set_edgeinfo_offset(header_builder_.complex_restriction_reverse_offset() +
                                        reverse_restriction_size);
    for (const auto& edgeinfo : edgeinfo_list_) {
      in_mem << edgeinfo;
    }

    // Write the names
    header_builder_.set_textlist_offset(header_builder_.edgeinfo_offset() + edge_info_offset_);
    for (const auto& text : textlistbuilder_) {
      in_mem << text << '\0';
    }

    auto padding = padStream(in_mem);

    // Write lane connections
    header_builder_.set_lane_connectivity_offset(header_builder_.textlist_offset() +
                                                 text_list_offset_ + padding);
    std::sort(lane_connectivity_builder_.begin(), lane_connectivity_builder_.end());
    in_mem.write(reinterpret_cast<const char*>(lane_connectivity_builder_.data()),
                 lane_connectivity_builder_.size() * sizeof(LaneConnectivity));

    // Write edge elevation samples if we have them
    if (!edge_elevation_samples_.empty()) {
      padStream(in_mem);
      header_builder_.set_elevation_samples_offset(sizeof(GraphTileHeader) + in_mem.tellp());

      in_mem.write(reinterpret_cast<const char*>(edge_elevation_sample_sizes_.data()),
                   edge_elevation_sample_sizes_.size() * sizeof(uint16_t));
      in_mem.write(edge_elevation_samples_.data(), edge_elevation_samples_.size());

      padding = padStream(in_mem);
      header_builder_.set_end_offset(header_builder_.elevation_samples_offset() +
                                     (edge_elevation_sample_sizes_.size() * sizeof(uint16_t)) +
                                     edge_elevation_samples_.size() + padding);
    } else {
      header_builder_.set_elevation_samples_offset(0);
      header_builder_.set_end_offset(header_builder_.lane_connectivity_offset() +
                                     (lane_connectivity_builder_.size() * sizeof(LaneConnectivity)));
    }

    // Sanity check for the end offset
    uint32_t curr =
        static_cast<uint32_t>(in_mem.tellp()) + static_cast<uint32_t>(sizeof(GraphTileHeader));
    if (header_builder_.end_offset() != curr) {
      LOG_ERROR("Mismatch in end offset " + std::to_string(header_builder_.end_offset()) +
                " vs in_mem stream " + std::to_string(curr) +
                " padding = " + std::to_string(padding));
    }

    LOG_DEBUG((boost::format("Write: %1% nodes = %2% directededges = %3% signs %4% edgeinfo offset "
                             "= %5% textlist offset = %6% lane connections = %7%") %
               filename % nodes_builder_.size() % directededges_builder_.size() %
               signs_builder_.size() % edge_info_offset_ % text_list_offset_ %
               lane_connectivity_builder_.size())
                  .str());
    LOG_DEBUG((boost::format("   admins = %1%  departures = %2% stops = %3% routes = %4%") %
               admins_builder_.size() % departure_builder_.size() % stop_builder_.size() %
               route_builder_.size())
                  .str());

    // Write the header then the rest of the tile from the in memory buffer
    file.write(reinterpret_cast<const char*>(&header_builder_), sizeof(GraphTileHeader));
    file << in_mem.rdbuf();
    file.close();
  } else {
    throw std::runtime_error("Failed to open file " + filename.string());
  }
}

// Update a graph tile with new nodes and directed edges. The rest of the
// tile contents remains the same.
void GraphTileBuilder::Update(const std::vector<NodeInfo>& nodes,
                              const std::vector<DirectedEdge>& directededges) {
  // Get the name of the file
  filesystem::path filename =
      tile_dir_ + filesystem::path::preferred_separator + GraphTile::FileSuffix(header_->graphid());

  // Make sure the directory exists on the system
  if (!filesystem::exists(filename.parent_path())) {
    filesystem::create_directories(filename.parent_path());
  }

  // Open file. Truncate so we replace the contents.
  std::ofstream file(filename.c_str(), std::ios::out | std::ios::binary | std::ios::trunc);
  if (file.is_open()) {
    // Write the header
    file.write(reinterpret_cast<const char*>(header_), sizeof(GraphTileHeader));

    // Write the updated nodes. Make sure node count matches.
    if (nodes.size() != header_->nodecount()) {
      throw std::runtime_error("GraphTileBuilder::Update - node count has changed");
    }
    file.write(reinterpret_cast<const char*>(nodes.data()), nodes.size() * sizeof(NodeInfo));

    // Write node transitions
    file.write(reinterpret_cast<const char*>(transitions_),
               header_->transitioncount() * sizeof(NodeTransition));

    // Write the updated directed edges. Make sure edge count matches.
    if (directededges.size() != header_->directededgecount()) {
      throw std::runtime_error("GraphTileBuilder::Update - directed edge count has changed");
    }
    file.write(reinterpret_cast<const char*>(directededges.data()),
               directededges.size() * sizeof(DirectedEdge));

    // If there are extended directed edge attributes they would need to be written out here
    // (and likely added to the method)

    // Write the rest of the tiles
    auto begin = reinterpret_cast<const char*>(&access_restrictions_[0]);
    auto end = reinterpret_cast<const char*>(header()) + header()->end_offset();
    file.write(begin, end - begin);
    file.close();
  } else {
    throw std::runtime_error("GraphTileBuilder::Update - Failed to open file " + filename.string());
  }
}

// Gets a reference to the header builder.
GraphTileHeader& GraphTileBuilder::header_builder() {
  return header_builder_;
}

// Get the current list of node builders.
std::vector<NodeInfo>& GraphTileBuilder::nodes() {
  return nodes_builder_;
}

// Gets the current list of directed edge (builders).
std::vector<DirectedEdge>& GraphTileBuilder::directededges() {
  return directededges_builder_;
}

// Add a transit departure.
void GraphTileBuilder::AddTransitDeparture(const TransitDeparture& departure) {
  departure_builder_.emplace_back(std::move(departure));
}

// Add a transit stop.
void GraphTileBuilder::AddTransitStop(const TransitStop& stop) {
  stop_builder_.emplace_back(std::move(stop));
}

// Add a transit route.
void GraphTileBuilder::AddTransitRoute(const TransitRoute& route) {
  route_builder_.emplace_back(std::move(route));
}

// Add a transit schedule.
void GraphTileBuilder::AddTransitSchedule(const TransitSchedule& schedule) {
  schedule_builder_.emplace_back(std::move(schedule));
}

// Add an access restriction.
void GraphTileBuilder::AddAccessRestriction(const AccessRestriction& access_restriction) {
  access_restriction_builder_.emplace_back(std::move(access_restriction));
}

// Add access restrictions
void GraphTileBuilder::AddAccessRestrictions(const std::vector<AccessRestriction>& restrictions) {
  access_restriction_builder_.clear();
  // Add restrictions to the list
  access_restriction_builder_ = restrictions;
}

// Add signs
void GraphTileBuilder::AddSigns(const uint32_t idx, const std::vector<SignInfo>& signs) {
  // Iterate through the list of sign info (with sign text) and add sign
  // text to the text list. Skip signs with no text.
  for (const auto& sign : signs) {
    if (!(sign.text().empty())) {
      uint32_t offset = AddName(sign.text());
      signs_builder_.emplace_back(idx, sign.type(), sign.is_route_num(), offset);
    }
  }
}

// Add lane connectivity
void GraphTileBuilder::AddLaneConnectivity(const std::vector<baldr::LaneConnectivity>& lc) {
  lane_connectivity_builder_.insert(lane_connectivity_builder_.end(), lc.begin(), lc.end());
  lane_connectivity_offset_ += sizeof(baldr::LaneConnectivity) * lc.size();
}

// Add forward complex restriction.
void GraphTileBuilder::AddForwardComplexRestriction(const ComplexRestrictionBuilder& res) {
  complex_restriction_forward_builder_.push_back(res);
}

// Add reverse complex restriction.
void GraphTileBuilder::AddReverseComplexRestriction(const ComplexRestrictionBuilder& res) {
  complex_restriction_reverse_builder_.push_back(res);
}

bool GraphTileBuilder::HasEdgeInfo(const uint32_t edgeindex,
                                   const baldr::GraphId& nodea,
                                   const baldr::GraphId& nodeb,
                                   uint32_t& edge_info_offset) {
  auto edge_tuple_item = EdgeTuple(edgeindex, nodea, nodeb);
  auto existing_edge_offset_item = edge_offset_map_.find(edge_tuple_item);
  if (existing_edge_offset_item != edge_offset_map_.cend()) {
    edge_info_offset = existing_edge_offset_item->second;
    return true;
  }
  return false;
}

// Add edge info
template <class shape_container_t>
uint32_t GraphTileBuilder::AddEdgeInfo(const uint32_t edgeindex,
                                       const GraphId& nodea,
                                       const baldr::GraphId& nodeb,
                                       const uint64_t wayid,
                                       const float elev,
                                       const uint32_t bike_network,
                                       const uint32_t speed_limit,
                                       const shape_container_t& lls,
                                       const std::vector<std::string>& names,
                                       const std::vector<std::string>& tagged_names,
                                       const uint16_t types,
                                       bool& added,
                                       bool diff_names) {
  // If we haven't yet added edge info for this edge tuple
  auto edge_tuple_item = EdgeTuple(edgeindex, nodea, nodeb);
  auto existing_edge_offset_item = edge_offset_map_.find(edge_tuple_item);
  if (diff_names || existing_edge_offset_item == edge_offset_map_.end()) {
    // Add a new EdgeInfo to the list and get a reference to it
    edgeinfo_list_.emplace_back();
    EdgeInfoBuilder& edgeinfo = edgeinfo_list_.back();
    edgeinfo.set_wayid(wayid);
    edgeinfo.set_mean_elevation(elev);
    edgeinfo.set_bike_network(bike_network);
    edgeinfo.set_speed_limit(speed_limit);
    edgeinfo.set_shape(lls);

    // Add names to the common text/name list. Skip blank names.
    std::vector<NameInfo> name_info_list;
    name_info_list.reserve(std::min(names.size(), kMaxNamesPerEdge));
    size_t name_count = 0;
    size_t location = 0;
    for (const auto& name : names) {
      // Stop adding names if max count has been reached
      if (name_count == kMaxNamesPerEdge) {
        LOG_WARN("Too many names for edgeindex: " + std::to_string(edgeindex));
        break;
      }

      // Verify name is not empty
      if (!(name.empty())) {
        // Add name and add its offset to edge info's list.
        NameInfo ni{AddName(name)};
        ni.is_route_num_ = 0;
        if ((types & (1ULL << location))) {
          ni.is_route_num_ = 1; // set the ref bit.
        }
        name_info_list.emplace_back(ni);
        ++name_count;
      }
      location++;
    }
    for (const auto& name : tagged_names) {
      // Stop adding names if max count has been reached
      if (name_count == kMaxNamesPerEdge) {
        LOG_WARN("Too many names for edgeindex: " + std::to_string(edgeindex));
        break;
      }

      // Verify name is not empty
      if (!(name.empty())) {
        // Add name and add its offset to edge info's list.
        NameInfo ni{AddName(name)};
        ni.is_route_num_ = 0;
        ni.tagged_ = 1;
        name_info_list.emplace_back(ni);
        ++name_count;
      }
    }
    edgeinfo.set_name_info_list(name_info_list);

    // Add to the map
    edge_offset_map_.emplace(edge_tuple_item, edge_info_offset_);

    // Set current edge offset
    uint32_t current_edge_offset = edge_info_offset_;

    // Update edge offset for next item
    edge_info_offset_ += edgeinfo.SizeOf();

    // Return the offset to this edge info
    added = true;
    return current_edge_offset;
  }

  // Already have this edge - return the offset
  added = false;
  return existing_edge_offset_item->second;
}
template uint32_t GraphTileBuilder::AddEdgeInfo<std::vector<PointLL>>(const uint32_t edgeindex,
                                                                      const GraphId&,
                                                                      const baldr::GraphId&,
                                                                      const uint64_t,
                                                                      const float,
                                                                      const uint32_t,
                                                                      const uint32_t,
                                                                      const std::vector<PointLL>&,
                                                                      const std::vector<std::string>&,
                                                                      const std::vector<std::string>&,
                                                                      const uint16_t,
                                                                      bool&,
                                                                      bool);
template uint32_t GraphTileBuilder::AddEdgeInfo<std::list<PointLL>>(const uint32_t edgeindex,
                                                                    const GraphId&,
                                                                    const baldr::GraphId&,
                                                                    const uint64_t,
                                                                    const float,
                                                                    const uint32_t,
                                                                    const uint32_t,
                                                                    const std::list<PointLL>&,
                                                                    const std::vector<std::string>&,
                                                                    const std::vector<std::string>&,
                                                                    const uint16_t,
                                                                    bool&,
                                                                    bool);

// AddEdgeInfo - accepts an encoded shape string.
uint32_t GraphTileBuilder::AddEdgeInfo(const uint32_t edgeindex,
                                       const baldr::GraphId& nodea,
                                       const baldr::GraphId& nodeb,
                                       const uint64_t wayid,
                                       const float elev,
                                       const uint32_t bike_network,
                                       const uint32_t speed_limit,
                                       const std::string& llstr,
                                       const std::vector<std::string>& names,
                                       const std::vector<std::string>& tagged_names,
                                       const uint16_t types,
                                       bool& added,
                                       bool diff_names) {
  // If we haven't yet added edge info for this edge tuple
  auto edge_tuple_item = EdgeTuple(edgeindex, nodea, nodeb);
  auto existing_edge_offset_item = edge_offset_map_.find(edge_tuple_item);
  if (diff_names || existing_edge_offset_item == edge_offset_map_.end()) {
    // Add a new EdgeInfo to the list and get a reference to it
    edgeinfo_list_.emplace_back();
    EdgeInfoBuilder& edgeinfo = edgeinfo_list_.back();
    edgeinfo.set_wayid(wayid);
    edgeinfo.set_mean_elevation(elev);
    edgeinfo.set_bike_network(bike_network);
    edgeinfo.set_speed_limit(speed_limit);
    edgeinfo.set_encoded_shape(llstr);

    // Add names to the common text/name list. Skip blank names.
    std::vector<NameInfo> name_info_list;
    name_info_list.reserve(std::min(names.size(), kMaxNamesPerEdge));
    size_t name_count = 0;
    size_t location = 0;
    for (const auto& name : names) {
      // Stop adding names if max count has been reached
      if (name_count == kMaxNamesPerEdge) {
        LOG_WARN("Too many names for edgeindex: " + std::to_string(edgeindex));
        break;
      }

      // Verify name is not empty
      if (!(name.empty())) {
        // Add name and add its offset to edge info's list.
        NameInfo ni{AddName(name)};
        ni.is_route_num_ = 0;
        if ((types & (1ULL << location))) {
          ni.is_route_num_ = 1; // set the ref bit.
        }
        name_info_list.emplace_back(ni);
        ++name_count;
      }
      location++;
    }
    for (const auto& name : tagged_names) {
      // Stop adding names if max count has been reached
      if (name_count == kMaxNamesPerEdge) {
        LOG_WARN("Too many names for edgeindex: " + std::to_string(edgeindex));
        break;
      }

      // Verify name is not empty
      if (!(name.empty())) {
        // Add name and add its offset to edge info's list.
        NameInfo ni{AddName(name)};
        ni.is_route_num_ = 0;
        ni.tagged_ = 1;
        name_info_list.emplace_back(ni);
        ++name_count;
      }
    }

    edgeinfo.set_name_info_list(name_info_list);

    // Add to the map
    edge_offset_map_.emplace(edge_tuple_item, edge_info_offset_);

    // Set current edge offset
    uint32_t current_edge_offset = edge_info_offset_;

    // Update edge offset for next item
    edge_info_offset_ += edgeinfo.SizeOf();

    // Return the offset to this edge info
    added = true;
    return current_edge_offset;
  }

  // Already have this edge - return the offset
  added = false;
  return existing_edge_offset_item->second;
}

// Set the mean elevation in the last added EdgeInfo.
void GraphTileBuilder::set_mean_elevation(const float elev) {
  EdgeInfoBuilder& edgeinfo = edgeinfo_list_.back();
  edgeinfo.set_mean_elevation(elev);
}

// Set the mean elevation to the EdgeInfo given the edge info offset. This requires
// a serialized tile builder.
void GraphTileBuilder::set_mean_elevation(const uint32_t offset, const float elev) {
  auto e = edgeinfo_offset_map_.find(offset);
  if (e == edgeinfo_offset_map_.end()) {
    LOG_ERROR("set_mean_elevation - could not find the EdgeInfo index given the offset");
    return;
  }
  e->second->set_mean_elevation(elev);
}

// Add a name to the text list
uint32_t GraphTileBuilder::AddName(const std::string& name) {
  if (name.empty()) {
    return 0;
  }

  // If nothing already used this name
  auto existing_text_offset = text_offset_map_.find(name);
  if (existing_text_offset == text_offset_map_.end()) {
    // Save the current offset and add name to text list
    uint32_t offset = text_list_offset_;
    textlistbuilder_.emplace_back(name);

    // Add name/offset pair to map and update text offset value
    // to length of string plus null terminator
    text_offset_map_.emplace(name, text_list_offset_);
    text_list_offset_ += (name.length() + 1);
    return offset;
  } else {
    // Return the offset to the existing name
    return existing_text_offset->second;
  }
}

// Add admin
uint32_t GraphTileBuilder::AddAdmin(const std::string& country_name,
                                    const std::string& state_name,
                                    const std::string& country_iso,
                                    const std::string& state_iso) {
  // Check if admin already exists
  auto existing_admin_info_offset_item =
      admin_info_offset_map_.find(country_iso + state_iso + state_name);
  if (existing_admin_info_offset_item == admin_info_offset_map_.end()) {
    // Add names and add to the admin builder
    uint32_t country_offset = AddName(country_name);
    uint32_t state_offset = AddName(state_name);
    admins_builder_.emplace_back(country_offset, state_offset, country_iso, state_iso);

    // Add to the map
    admin_info_offset_map_.emplace(country_iso + state_iso + state_name, admins_builder_.size() - 1);
    return admins_builder_.size() - 1;
  } else {
    // Already have this admin - return the offset
    return existing_admin_info_offset_item->second;
  }
}

// Gets a non-const node from existing tile data.
NodeInfo& GraphTileBuilder::node(const size_t idx) {
  if (idx < header_->nodecount()) {
    return nodes_[idx];
  }
  throw std::runtime_error("GraphTileBuilder NodeInfo index out of bounds");
}

// Get the node builder at the specified index.
NodeInfo& GraphTileBuilder::node_builder(const size_t idx) {
  if (idx < header_->nodecount()) {
    return nodes_builder_[idx];
  }
  throw std::runtime_error("GraphTileBuilder NodeInfo index out of bounds");
}

// Gets a non-const directed edge from existing tile data.
DirectedEdge& GraphTileBuilder::directededge(const size_t idx) {
  if (idx < header_->directededgecount()) {
    return directededges_[idx];
  }
  throw std::runtime_error("GraphTile DirectedEdge id out of bounds");
}

// Gets a pointer to directed edges within the list being built.
const DirectedEdge* GraphTileBuilder::directededges(const size_t idx) const {
  if (idx < header_->directededgecount()) {
    return &directededges_builder_[idx];
  }
  throw std::runtime_error("GraphTile DirectedEdge id out of bounds");
}

// Get the directed edge builder at the specified index.
DirectedEdge& GraphTileBuilder::directededge_builder(const size_t idx) {
  if (idx < header_->directededgecount()) {
    return directededges_builder_[idx];
  }
  throw std::runtime_error("GraphTile DirectedEdge id out of bounds");
}

// Gets a non-const access restriction from existing tile data.
AccessRestriction& GraphTileBuilder::accessrestriction(const size_t idx) {
  if (idx < header_->access_restriction_count()) {
    return access_restrictions_[idx];
  }
  throw std::runtime_error("GraphTileBuilder access restriction index is out of bounds");
}

// Gets an access restriction builder at the specified index.
AccessRestriction& GraphTileBuilder::accessrestriction_builder(const size_t idx) {
  if (idx < header_->access_restriction_count()) {
    return access_restriction_builder_[idx];
  }
  throw std::runtime_error("GraphTileBuilder access restriction index is out of bounds");
}

// Gets a non-const sign from existing tile data.
Sign& GraphTileBuilder::sign(const size_t idx) {
  if (idx < header_->signcount()) {
    return signs_[idx];
  }
  throw std::runtime_error("GraphTileBuilder sign index is out of bounds");
}

// Gets a sign builder at the specified index.
Sign& GraphTileBuilder::sign_builder(const size_t idx) {
  if (idx < header_->signcount()) {
    return signs_builder_[idx];
  }
  throw std::runtime_error("GraphTileBuilder sign index is out of bounds");
}

// Gets a turn lane at the specified index.
TurnLanes& GraphTileBuilder::turnlane_builder(const size_t idx) {
  if (idx < header_->turnlane_count()) {
    return turnlanes_[idx];
  }
  throw std::runtime_error("GraphTileBuilder turn lane index is out of bounds");
}

// Add turn lanes for a directed edge
void GraphTileBuilder::AddTurnLanes(const uint32_t idx, const std::string& str) {
  if (!str.empty()) {
    uint32_t offset = AddName(str);
    turnlanes_builder_.emplace_back(idx, offset);
  }
}

// Add turn lanes idx for a directed edge
void GraphTileBuilder::AddTurnLanes(const uint32_t idx, const uint32_t tl_idx) {
  turnlanes_builder_.emplace_back(idx, tl_idx);
}

// Add turn lanes
void GraphTileBuilder::AddTurnLanes(const std::vector<TurnLanes>& turn_lanes) {
  turnlanes_builder_.clear();
  turnlanes_builder_ = turn_lanes;
}

// Gets a const admin builder at specified index.
const Admin& GraphTileBuilder::admins_builder(size_t idx) {
  if (idx < admins_builder_.size()) {
    return admins_builder_.at(idx);
  }
  throw std::runtime_error("GraphTileBuilder admin index is out of bounds");
}

// Add the tile creation date
void GraphTileBuilder::AddTileCreationDate(const uint32_t tile_creation_date) {
  header_builder_.set_date_created(tile_creation_date);
}

// return this tiles' edges' bins and its edges' tweeners' bins
using tweeners_t = std::unordered_map<GraphId, std::array<std::vector<GraphId>, kBinCount>>;
std::array<std::vector<GraphId>, kBinCount> GraphTileBuilder::BinEdges(const graph_tile_ptr& tile,
                                                                       tweeners_t& tweeners) {
  assert(tile);
  std::array<std::vector<GraphId>, kBinCount> bins;
  // we store these at the highest level
  auto max_level = TileHierarchy::levels().back().level;
  // skip transit or other special levels and empty tiles
  if (tile->header()->graphid().level() > max_level || tile->header()->directededgecount() == 0) {
    return bins;
  }
  // is this the highest level
  auto max = tile->header()->graphid().level() == max_level;
  const auto& tiles = TileHierarchy::levels().back().tiles;

  // each edge please
  std::unordered_set<uint64_t> ids(tile->header()->directededgecount() / 2);
  const auto* start_edge = tile->directededge(0);
  for (const DirectedEdge* edge = start_edge; edge < start_edge + tile->header()->directededgecount();
       ++edge) {
    // dont bin these
    if (edge->use() == Use::kTransitConnection || edge->use() == Use::kPlatformConnection ||
        edge->use() == Use::kEgressConnection) {
      continue;
    }

    // get the shape or bail if none
    auto info = tile->edgeinfo(edge);
    const auto& shape = info.shape();
    if (shape.empty()) {
      continue;
    }

    // avoid duplicates and minimize leaving a tile for shape by:
    // writing the edge to the tile it originates in
    // not writing the edge to the tile it terminates in
    // writing the edge to tweeners if originating < terminating or the edge leaves and comes back
    auto start_id = tiles.TileId(edge->forward() ? shape.front() : shape.back());
    auto end_id = tiles.TileId(edge->forward() ? shape.back() : shape.front());
    auto intermediate = start_id < end_id;

    // if this starts and ends in the same tile and we've seen it already we can skip it
    if (start_id == end_id && !ids.insert(edge->edgeinfo_offset()).second) {
      continue;
    }

    // for each bin that got intersected
    auto intersection = tiles.Intersect(shape);
    GraphId edge_id(tile->header()->graphid().tileid(), tile->header()->graphid().level(),
                    edge - start_edge);
    for (const auto& i : intersection) {
      // as per the rules above about when to add intersections
      auto originating = i.first == start_id;
      auto terminating = i.first == end_id;
      auto loop_back = i.first != start_id && i.first != end_id && start_id == end_id;
      if (originating || (intermediate && !terminating) || loop_back) {
        // which set of bins, either this local set or tweeners to be added later
        auto& out_bins = originating && max
                             ? bins
                             : tweeners.insert({GraphId(i.first, max_level, 0), {}}).first->second;
        // keep the edge id
        for (auto bin : i.second) {
          out_bins[bin].push_back(edge_id);
        }
      }
    }
  }

  // give back this tiles bins
  return bins;
}

void GraphTileBuilder::AddBins(const std::string& tile_dir,
                               const graph_tile_ptr& tile,
                               const std::array<std::vector<GraphId>, kBinCount>& more_bins) {
  assert(tile);
  // read bins and append and keep track of how much is appended
  std::vector<GraphId> bins[kBinCount];
  uint32_t shift = 0;
  for (size_t i = 0; i < kBinCount; ++i) {
    auto bin = tile->GetBin(i % kBinsDim, i / kBinsDim);
    bins[i].assign(bin.begin(), bin.end());
    bins[i].insert(bins[i].end(), more_bins[i].cbegin(), more_bins[i].cend());
    shift += more_bins[i].size();
  }
  shift *= sizeof(GraphId);
  // update header bin indices
  uint32_t offsets[kBinCount] = {static_cast<uint32_t>(bins[0].size())};
  for (size_t i = 1; i < kBinCount; ++i) {
    offsets[i] = static_cast<uint32_t>(bins[i].size()) + offsets[i - 1];
  }
  // update header offsets
  // NOTE: if format changes to add more things here we need to make a change here as well
  GraphTileHeader header = *tile->header();
  header.set_edge_bin_offsets(offsets);
  header.set_complex_restriction_forward_offset(header.complex_restriction_forward_offset() + shift);
  header.set_complex_restriction_reverse_offset(header.complex_restriction_reverse_offset() + shift);
  header.set_edgeinfo_offset(header.edgeinfo_offset() + shift);
  header.set_textlist_offset(header.textlist_offset() + shift);
  header.set_lane_connectivity_offset(header.lane_connectivity_offset() + shift);
  const auto elevation_samples_offset = header.elevation_samples_offset();
  if (elevation_samples_offset != 0) {
    header.set_elevation_samples_offset(elevation_samples_offset + shift);
  }
  header.set_end_offset(header.end_offset() + shift);
  // rewrite the tile
  filesystem::path filename =
      tile_dir + filesystem::path::preferred_separator + GraphTile::FileSuffix(header.graphid());
  if (!filesystem::exists(filename.parent_path())) {
    filesystem::create_directories(filename.parent_path());
  }
  std::ofstream file(filename.c_str(), std::ios::out | std::ios::binary | std::ios::trunc);
  // open it
  if (file.is_open()) {
    // new header
    file.write(reinterpret_cast<const char*>(&header), sizeof(GraphTileHeader));
    // a bunch of stuff between header and bins
    const auto* begin = reinterpret_cast<const char*>(tile->header()) + sizeof(GraphTileHeader);
    const auto* end = reinterpret_cast<const char*>(tile->GetBin(0, 0).begin());
    file.write(begin, end - begin);
    // the updated bins
    for (const auto& bin : bins) {
      file.write(reinterpret_cast<const char*>(bin.data()), bin.size() * sizeof(GraphId));
    }
    // the rest of the stuff after bins
    begin = reinterpret_cast<const char*>(tile->GetBin(kBinsDim - 1, kBinsDim - 1).end());
    end = reinterpret_cast<const char*>(tile->header()) + tile->header()->end_offset();
    file.write(begin, end - begin);
  } // failed
  else {
    throw std::runtime_error("Failed to open file " + filename.string());
  }
}

// Add a predicted speed profile for a directed edge.
void GraphTileBuilder::AddPredictedSpeed(const uint32_t idx,
                                         const std::array<int16_t, kCoefficientCount>& coefficients,
                                         const size_t predicted_count_hint) {
  if (idx >= header_->directededgecount())
    throw std::runtime_error("GraphTileBuilder AddPredictedSpeed index is out of bounds");

  // On the first call, create both the place to store the indices for each edge into the speed data
  // But also preallocate space to hold the actual predicted data so the insert doesnt do reallocs
  if (speed_profile_offset_builder_.size() == 0) {
    speed_profile_offset_builder_.resize(header_->directededgecount());
    speed_profile_builder_.reserve(predicted_count_hint * kCoefficientCount);
  }

  // Set the offset to the predicted speed profile for this directed edge
  speed_profile_offset_builder_[idx] = speed_profile_builder_.size();

  // Append the profile
  speed_profile_builder_.insert(speed_profile_builder_.end(), coefficients.begin(),
                                coefficients.end());
}

void GraphTileBuilder::AddEdgeElevationSamples(const std::string& samples) {
  edge_elevation_sample_sizes_.push_back(samples.size());
  std::copy(std::begin(samples), std::end(samples), std::back_inserter(edge_elevation_samples_));
}

const std::vector<uint16_t>& GraphTileBuilder::EdgeElevationSampleSizes() const noexcept {
  return edge_elevation_sample_sizes_;
}

const std::vector<char>& GraphTileBuilder::EdgeElevationSamples() const noexcept {
  return edge_elevation_samples_;
}

// Updates a tile with predictive speed data. Also updates directed edges with
// free flow and constrained flow speeds and the predicted traffic flag. The
// predicted traffic is written after turn lane data.
void GraphTileBuilder::UpdatePredictedSpeeds(const std::vector<DirectedEdge>& directededges) {

  // Even if there are no predicted speeds there still may be updated directed edges
  // with free flow or constrained flow speeds - so don't return if no speed profiles

  // Get the name of the file
  filesystem::path filename = tile_dir_ + filesystem::path::preferred_separator +
                              GraphTile::FileSuffix(header_builder_.graphid());

  // Make sure the directory exists on the system
  if (!filesystem::exists(filename.parent_path()))
    filesystem::create_directories(filename.parent_path());

  // Open file and truncate
  std::ofstream file(filename.c_str(), std::ios::out | std::ios::binary | std::ios::trunc);
  if (file.is_open()) {
    // Write a new header - add the offset to predicted speed data and the profile count.
    // Update the end offset (shift by the amount of predicted speed data added).
    size_t offset = header_->end_offset();
    header_builder_.set_end_offset(header_->end_offset() +
                                   (speed_profile_offset_builder_.size() * sizeof(uint32_t)) +
                                   (speed_profile_builder_.size() * sizeof(int16_t)));
    header_builder_.set_predictedspeeds_offset(offset);
    header_builder_.set_predictedspeeds_count(speed_profile_builder_.size() / kCoefficientCount);
    file.write(reinterpret_cast<const char*>(&header_builder_), sizeof(GraphTileHeader));

    // Copy the nodes (they are unchanged when adding predicted speeds).
    file.write(reinterpret_cast<const char*>(nodes_), header_->nodecount() * sizeof(NodeInfo));

    // Copy the node transitions (they are unchanged when adding predicted speeds).
    file.write(reinterpret_cast<const char*>(transitions_),
               header_->transitioncount() * sizeof(NodeTransition));

    // Write the updated directed edges. Make sure edge count matches.
    if (directededges.size() != header_->directededgecount()) {
      throw std::runtime_error("GraphTileBuilder::Update - directed edge count has changed");
    }
    file.write(reinterpret_cast<const char*>(directededges.data()),
               directededges.size() * sizeof(DirectedEdge));

    // Write out data from access restrictions to the end of lane connectivity data.
    auto begin = reinterpret_cast<const char*>(&access_restrictions_[0]);
    auto end = reinterpret_cast<const char*>(header()) + offset;
    file.write(begin, end - begin);

    // Append the speed profile indexes and profiles.
    file.write(reinterpret_cast<const char*>(speed_profile_offset_builder_.data()),
               speed_profile_offset_builder_.size() * sizeof(uint32_t));
    file.write(reinterpret_cast<const char*>(speed_profile_builder_.data()),
               speed_profile_builder_.size() * sizeof(int16_t));

    // Write the rest of the tiles. TBD (if anything is added after the speed profiles
    // then this will need to be updated)

    // Close the file
    file.close();
  }
}

} // namespace mjolnir
} // namespace valhalla<|MERGE_RESOLUTION|>--- conflicted
+++ resolved
@@ -229,7 +229,11 @@
   std::copy(lane_connectivity_, lane_connectivity_ + n,
             std::back_inserter(lane_connectivity_builder_));
 
-<<<<<<< HEAD
+  complex_restriction_forward_builder_ =
+      DeserializeRestrictions(complex_restriction_forward_, complex_restriction_forward_size_);
+  complex_restriction_reverse_builder_ =
+      DeserializeRestrictions(complex_restriction_reverse_, complex_restriction_reverse_size_);
+
   if (header_->elevation_samples_offset() != 0) {
     const auto edge_count = header_->directededgecount();
     edge_elevation_sample_sizes_.reserve(edge_count);
@@ -248,12 +252,6 @@
     edge_elevation_samples_ =
         std::vector<char>(elevation_data_ptr, elevation_data_ptr + total_data_length);
   }
-=======
-  complex_restriction_forward_builder_ =
-      DeserializeRestrictions(complex_restriction_forward_, complex_restriction_forward_size_);
-  complex_restriction_reverse_builder_ =
-      DeserializeRestrictions(complex_restriction_reverse_, complex_restriction_reverse_size_);
->>>>>>> 6901099c
 }
 
 // Output the tile to file. Stores as binary data.
