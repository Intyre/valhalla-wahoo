#include "baldr/graphtile.h"
#include "baldr/compression_utils.h"
#include "baldr/datetime.h"
#include "baldr/sign.h"
#include "baldr/tilegetter.h"
#include "baldr/tilehierarchy.h"
#include "filesystem.h"
#include "midgard/aabb2.h"
#include "midgard/pointll.h"
#include "midgard/tiles.h"

#include <boost/algorithm/string.hpp>
#include <chrono>
#include <cmath>
#include <cstdio>
#include <cstring>
#include <ctime>
#include <fstream>
#include <iomanip>
#include <iostream>
#include <locale>
#include <string>
#include <thread>
#include <utility>
#include <vector>

using namespace valhalla::midgard;

namespace {
const AABB2<PointLL> world_box(PointLL(-180, -90), PointLL(180, 90));
constexpr float COMPRESSION_HINT = 3.5f;

std::string MakeSingleTileUrl(const std::string& tile_url, const valhalla::baldr::GraphId& graphid) {
  auto id_pos = tile_url.find(valhalla::baldr::GraphTile::kTilePathPattern);
  return tile_url.substr(0, id_pos) +
         valhalla::baldr::GraphTile::FileSuffix(graphid.Tile_Base(),
                                                valhalla::baldr::SUFFIX_NON_COMPRESSED, false) +
         tile_url.substr(id_pos + std::strlen(valhalla::baldr::GraphTile::kTilePathPattern));
}

// the point of this function is to avoid race conditions for writing a tile between threads
// so the easiest thing to do is just use the thread id to differentiate
std::string GenerateTmpSuffix() {
  std::stringstream ss;
  ss << ".tmp_" << std::this_thread::get_id() << "_"
     << std::chrono::high_resolution_clock::now().time_since_epoch().count();
  return ss.str();
}

} // namespace

namespace valhalla {
namespace baldr {

class VectorGraphMemory final : public GraphMemory {
public:
  VectorGraphMemory(std::vector<char>&& memory) : memory_(std::move(memory)) {
    data = const_cast<char*>(memory_.data());
    size = memory_.size();
  }

private:
  const std::vector<char> memory_;
};

graph_tile_ptr GraphTile::DecompressTile(const GraphId& graphid,
                                         const std::vector<char>& compressed) {
  // for setting where to read compressed data from
  auto src_func = [&compressed](z_stream& s) -> void {
    s.next_in =
        const_cast<Byte*>(static_cast<const Byte*>(static_cast<const void*>(compressed.data())));
    s.avail_in = static_cast<unsigned int>(compressed.size());
  };

  // for setting where to write the uncompressed data to
  std::vector<char> data;
  auto dst_func = [&data, &compressed](z_stream& s) -> int {
    // if the whole buffer wasn't used we are done
    auto size = data.size();
    if (s.total_out < size)
      data.resize(s.total_out);
    // we need more space
    else {
      // assume we need 3.5x the space
      data.resize(size + (compressed.size() * COMPRESSION_HINT));
      // set the pointer to the next spot
      s.next_out = static_cast<Byte*>(static_cast<void*>(data.data() + size));
      s.avail_out = compressed.size() * COMPRESSION_HINT;
    }
    return Z_NO_FLUSH;
  };

  // Decompress tile into memory
  if (!baldr::inflate(src_func, dst_func)) {
    LOG_ERROR("Failed to gunzip " + GraphTile::FileSuffix(graphid, SUFFIX_COMPRESSED));
    return nullptr;
  }

  return graph_tile_ptr{
      new GraphTile(graphid, std::make_unique<const VectorGraphMemory>(std::move(data)))};
}

// Constructor given a filename. Reads the graph data into memory.
graph_tile_ptr GraphTile::Create(const std::string& tile_dir,
                                 const GraphId& graphid,
                                 std::unique_ptr<const GraphMemory>&& traffic_memory) {

  // Don't bother with invalid ids
  if (!graphid.Is_Valid() || graphid.level() > TileHierarchy::get_max_level() || tile_dir.empty()) {
    return nullptr;
  }

  // Open to the end of the file so we can immediately get size
  const std::string file_location =
      tile_dir + filesystem::path::preferred_separator + FileSuffix(graphid.Tile_Base());
  std::ifstream file(file_location, std::ios::in | std::ios::binary | std::ios::ate);
  if (file.is_open()) {
    // Read binary file into memory. TODO - protect against failure to allocate memory
    size_t filesize = file.tellg();

    std::vector<char> data(filesize);
    file.seekg(0, std::ios::beg);
    file.read(data.data(), filesize);
    file.close();
    return graph_tile_ptr{new GraphTile(graphid,
                                        std::make_unique<const VectorGraphMemory>(std::move(data)),
                                        std::move(traffic_memory))};
  }

  // Try to load a gzipped tile
  std::ifstream gz_file(file_location + ".gz", std::ios::in | std::ios::binary | std::ios::ate);
  if (gz_file.is_open()) {
    // Read the compressed file into memory
    size_t filesize = gz_file.tellg();
    gz_file.seekg(0, std::ios::beg);
    std::vector<char> compressed(filesize);
    gz_file.read(&compressed[0], filesize);
    gz_file.close();
    return DecompressTile(graphid, std::move(compressed));
  }

  // Nothing to load anywhere
  return nullptr;
}

graph_tile_ptr GraphTile::Create(const GraphId& graphid, std::vector<char>&& memory) {
  return graph_tile_ptr{
      new GraphTile(graphid, std::make_unique<const VectorGraphMemory>(std::move(memory)))};
}

graph_tile_ptr GraphTile::Create(const GraphId& graphid,
                                 std::unique_ptr<const GraphMemory>&& memory,
                                 std::unique_ptr<const GraphMemory>&& traffic_memory) {
  return graph_tile_ptr{new GraphTile(graphid, std::move(memory), std::move(traffic_memory))};
}

// the right c-tor for GraphTile
GraphTile::GraphTile(const GraphId& graphid,
                     std::unique_ptr<const GraphMemory> memory,
                     std::unique_ptr<const GraphMemory> traffic_memory)
    : header_(nullptr), traffic_tile(std::move(traffic_memory)) {
  // Initialize the internal tile data structures using a pointer to the
  // tile and the tile size
  memory_ = std::move(memory);
  Initialize(graphid);
}

GraphTile::GraphTile(const std::string& tile_dir,
                     const GraphId& graphid,
                     std::unique_ptr<const GraphMemory>&& traffic_memory) {
  // const_cast is only ok here because Create actually makes a new non-const GraphTile
  // which is then coerced to const via the template parameter of the managed pointer
  if (auto tile = Create(tile_dir, graphid, std::move(traffic_memory))) {
    *this = std::move(const_cast<GraphTile&>(*tile));
  }
}

GraphTile::GraphTile() = default;

void GraphTile::SaveTileToFile(const std::vector<char>& tile_data, const std::string& disk_location) {
  // At first we save tile to a temporary file and then move it
  // so we can avoid cases when another thread could read partially written file.
  auto dir = filesystem::path(disk_location);
  dir.replace_filename("");

  bool success = true;
  filesystem::path tmp_location;
  if (filesystem::create_directories(dir)) {
    // Technically this is a race condition but its super unlikely (famous last words)
    while (tmp_location.string().empty() || filesystem::exists(tmp_location))
      tmp_location = disk_location + GenerateTmpSuffix();
    std::ofstream file(tmp_location.string(), std::ios::out | std::ios::binary | std::ios::ate);
    file.write(tile_data.data(), tile_data.size());
    file.close();
    if (file.fail())
      success = false;
    int err = std::rename(tmp_location.c_str(), disk_location.c_str());
    if (err)
      success = false;
  } else {
    LOG_ERROR("Failed to create directory " + disk_location);
  }

  if (!success)
    filesystem::remove(tmp_location);
}

graph_tile_ptr GraphTile::CacheTileURL(const std::string& tile_url,
                                       const GraphId& graphid,
                                       tile_getter_t* tile_getter,
                                       const std::string& cache_location) {
  // Don't bother with invalid ids
  if (!graphid.Is_Valid() || graphid.level() > TileHierarchy::get_max_level()) {
    return nullptr;
  }

  auto uri = MakeSingleTileUrl(tile_url, graphid);
  auto result = tile_getter->get(uri);
  if (result.status_ != tile_getter_t::status_code_t::SUCCESS) {
    return nullptr;
  }
  // try to cache it on disk so we dont have to keep fetching it from url
  if (!cache_location.empty()) {
    auto suffix = FileSuffix(graphid.Tile_Base(),
                             (tile_getter->gzipped() ? valhalla::baldr::SUFFIX_COMPRESSED
                                                     : valhalla::baldr::SUFFIX_NON_COMPRESSED));
    auto disk_location = cache_location + filesystem::path::preferred_separator + suffix;
    SaveTileToFile(result.bytes_, disk_location);
  }

  // turn the memory into a tile
  if (tile_getter->gzipped()) {
    return DecompressTile(graphid, result.bytes_);
  }

  return graph_tile_ptr{
      new GraphTile(graphid, std::make_unique<const VectorGraphMemory>(std::move(result.bytes_)))};
}

GraphTile::~GraphTile() = default;

// Set pointers to internal tile data structures
void GraphTile::Initialize(const GraphId& graphid) {
  if (!memory_) {
    throw std::runtime_error("Missing tile data");
  }

  char* const tile_ptr = memory_->data;
  const size_t tile_size = memory_->size;

  if (tile_size < sizeof(GraphTileHeader))
    throw std::runtime_error("Invalid tile data size = " + std::to_string(tile_size) +
                             ". Tile file might me corrupted");

  char* ptr = tile_ptr;
  header_ = reinterpret_cast<GraphTileHeader*>(ptr);
  ptr += sizeof(GraphTileHeader);

  if (header_->end_offset() != tile_size)
    throw std::runtime_error("Mismatch in end offset = " + std::to_string(header_->end_offset()) +
                             " vs raw tile data size = " + std::to_string(tile_size) +
                             ". Tile file might me corrupted");

  // TODO check version

  // Set a pointer to the node list
  nodes_ = reinterpret_cast<NodeInfo*>(ptr);
  ptr += header_->nodecount() * sizeof(NodeInfo);

  // Set a pointer to the node transition list
  transitions_ = reinterpret_cast<NodeTransition*>(ptr);
  ptr += header_->transitioncount() * sizeof(NodeTransition);

  // Set a pointer to the directed edge list
  directededges_ = reinterpret_cast<DirectedEdge*>(ptr);
  ptr += header_->directededgecount() * sizeof(DirectedEdge);

  // Extended directed edge attribution (if available).
  if (header_->has_ext_directededge()) {
    ext_directededges_ = reinterpret_cast<DirectedEdgeExt*>(ptr);
    ptr += header_->directededgecount() * sizeof(DirectedEdgeExt);
  }

  // Set a pointer access restriction list
  access_restrictions_ = reinterpret_cast<AccessRestriction*>(ptr);
  ptr += header_->access_restriction_count() * sizeof(AccessRestriction);

  // Set a pointer to the transit departure list
  departures_ = reinterpret_cast<TransitDeparture*>(ptr);
  ptr += header_->departurecount() * sizeof(TransitDeparture);

  // Set a pointer to the transit stop list
  transit_stops_ = reinterpret_cast<TransitStop*>(ptr);
  ptr += header_->stopcount() * sizeof(TransitStop);

  // Set a pointer to the transit route list
  transit_routes_ = reinterpret_cast<TransitRoute*>(ptr);
  ptr += header_->routecount() * sizeof(TransitRoute);

  // Set a pointer to the transit schedule list
  transit_schedules_ = reinterpret_cast<TransitSchedule*>(ptr);
  ptr += header_->schedulecount() * sizeof(TransitSchedule);

  // Set a pointer to the transit transfer list
  transit_transfers_ = reinterpret_cast<TransitTransfer*>(ptr);
  ptr += header_->transfercount() * sizeof(TransitTransfer);

  // Set a pointer to the sign list
  signs_ = reinterpret_cast<Sign*>(ptr);
  ptr += header_->signcount() * sizeof(Sign);

  // Start of turn lane data.
  turnlanes_ = reinterpret_cast<TurnLanes*>(ptr);
  ptr += header_->turnlane_count() * sizeof(TurnLanes);

  // Set a pointer to the admininstrative information list
  admins_ = reinterpret_cast<Admin*>(ptr);
  ptr += header_->admincount() * sizeof(Admin);

  // Set a pointer to the edge bin list
  edge_bins_ = reinterpret_cast<GraphId*>(ptr);

  // Start of forward restriction information and its size
  complex_restriction_forward_ = tile_ptr + header_->complex_restriction_forward_offset();
  complex_restriction_forward_size_ =
      header_->complex_restriction_reverse_offset() - header_->complex_restriction_forward_offset();

  // Start of reverse restriction information and its size
  complex_restriction_reverse_ = tile_ptr + header_->complex_restriction_reverse_offset();
  complex_restriction_reverse_size_ =
      header_->edgeinfo_offset() - header_->complex_restriction_reverse_offset();

  // Start of edge information and its size
  edgeinfo_ = tile_ptr + header_->edgeinfo_offset();
  edgeinfo_size_ = header_->textlist_offset() - header_->edgeinfo_offset();

  // Start of text list and its size
  textlist_ = tile_ptr + header_->textlist_offset();
  textlist_size_ = header_->lane_connectivity_offset() - header_->textlist_offset();

  // Start of lane connections and their size
  lane_connectivity_ =
      reinterpret_cast<LaneConnectivity*>(tile_ptr + header_->lane_connectivity_offset());

  // Start of predicted speed data.
  if (header_->predictedspeeds_count() > 0) {
    char* ptr1 = tile_ptr + header_->predictedspeeds_offset();
    char* ptr2 = ptr1 + (header_->directededgecount() * sizeof(int32_t));
    predictedspeeds_.set_offset(reinterpret_cast<uint32_t*>(ptr1));
    predictedspeeds_.set_profiles(reinterpret_cast<int16_t*>(ptr2));

    if (header_->elevation_samples_offset() == 0) {
      lane_connectivity_size_ = header_->predictedspeeds_offset() - header_->lane_connectivity_offset();
    } else {
      lane_connectivity_size_ = header_->elevation_samples_offset() - header_->lane_connectivity_offset();
    }
  } else if (header_->elevation_samples_offset() == 0) {
    lane_connectivity_size_ = header_->end_offset() - header_->lane_connectivity_offset();
  } else {
    lane_connectivity_size_ = header_->elevation_samples_offset() - header_->lane_connectivity_offset();
  }

  // For reference - how to use the end offset to set size of an object (that
  // is not fixed size and count).
  // example_size_ = header_->end_offset() - header_->example_offset();

  // ANY NEW EXPANSION DATA GOES HERE

  if (header_->has_elevation_samples()) {
    const auto elevation_size_ptr =
        reinterpret_cast<const char*>(tile_ptr) + header_->elevation_samples_offset();
    edge_elevation_sample_sizes_ = reinterpret_cast<const uint16_t*>(elevation_size_ptr);

    auto elevation_ptr = elevation_size_ptr + (header_->directededgecount() * sizeof(uint16_t));
    edge_elevation_samples_.reserve(header_->directededgecount());
    for (auto i = 0; i < header_->directededgecount(); ++i) {
      edge_elevation_samples_.push_back(elevation_ptr);
      elevation_ptr += edge_elevation_sample_sizes_[i];
    }
  }

  // Associate one stop Ids for transit tiles
  if (graphid.level() == 3) {
    AssociateOneStopIds(graphid);
  }
}

std::string_view GraphTile::elevationSampleAtIndex(uint32_t directedEdgeIndex) const {
  if (edge_elevation_samples_.empty()) {
    return std::string_view{};
  }

  if (directedEdgeIndex >= header_->directededgecount()) {
    throw std::range_error("Invalid directed edge index when looking for elevation samples");
  }

  return std::string_view{edge_elevation_samples_[directedEdgeIndex], edge_elevation_sample_sizes_[directedEdgeIndex]};
}

// For transit tiles we need to save off the pair<tileid,lineid> lookup via
// onestop_ids.  This will be used for including or excluding transit lines
// for transit routes.  We save 2 maps because operators contain all of their
// route's tile_line pairs and it is used to include or exclude the operator
// as a whole. Also associates stops.
void GraphTile::AssociateOneStopIds(const GraphId& graphid) {
  // Associate stop Ids
  stop_one_stops.reserve(header_->stopcount());
  for (uint32_t i = 0; i < header_->stopcount(); i++) {
    const auto& stop = GetName(transit_stops_[i].one_stop_offset());
    stop_one_stops[stop] = {graphid.tileid(), graphid.level(), i};
  }

  // Associate route and operator Ids
  auto deps = GetTransitDepartures();
  for (auto const& dep : deps) {
    const auto* t = GetTransitRoute(dep.second->routeid());
    const auto& route_one_stop = GetName(t->one_stop_offset());
    auto stops = route_one_stops.find(route_one_stop);
    if (stops == route_one_stops.end()) {
      std::list<GraphId> tile_line_ids;
      tile_line_ids.emplace_back(graphid.tileid(), graphid.level(), dep.second->lineid());
      route_one_stops[route_one_stop] = tile_line_ids;
    } else {
      route_one_stops[route_one_stop].emplace_back(graphid.tileid(), graphid.level(),
                                                   dep.second->lineid());
    }

    // operators contain all of their route's tile_line pairs.
    const auto& op_one_stop = GetName(t->op_by_onestop_id_offset());
    stops = oper_one_stops.find(op_one_stop);
    if (stops == oper_one_stops.end()) {
      std::list<GraphId> tile_line_ids;
      tile_line_ids.emplace_back(graphid.tileid(), graphid.level(), dep.second->lineid());
      oper_one_stops[op_one_stop] = tile_line_ids;
    } else {
      oper_one_stops[op_one_stop].emplace_back(graphid.tileid(), graphid.level(),
                                               dep.second->lineid());
    }
  }
}

std::string
GraphTile::FileSuffix(const GraphId& graphid, const std::string& fname_suffix, bool is_file_path) {
  /*
  if you have a graphid where level == 8 and tileid == 24134109851 you should get:
  8/024/134/109/851.gph since the number of levels is likely to be very small this limits the total
  number of objects in any one directory to 1000 which is an empirically derived good choice for
  mechanical hard drives this should be fine for s3 as well (even though it breaks the rule of most
  unique part of filename first) because there will be just so few objects in general in practice
  */

  // figure the largest id for this level
  if (graphid.level() >= TileHierarchy::levels().size() &&
      graphid.level() != TileHierarchy::GetTransitLevel().level) {
    throw std::runtime_error("Could not compute FileSuffix for GraphId with invalid level: " +
                             std::to_string(graphid));
  }

  // get the level info
  const auto& level = graphid.level() == TileHierarchy::GetTransitLevel().level
                          ? TileHierarchy::GetTransitLevel()
                          : TileHierarchy::levels()[graphid.level()];

  // figure out how many digits in tile-id
  const auto max_id = level.tiles.ncolumns() * level.tiles.nrows() - 1;
  if (graphid.tileid() > max_id) {
    throw std::runtime_error("Could not compute FileSuffix for GraphId with invalid tile id:" +
                             std::to_string(graphid));
  }
  size_t max_length = static_cast<size_t>(std::log10(std::max(1, max_id))) + 1;
  const size_t remainder = max_length % 3;
  if (remainder) {
    max_length += 3 - remainder;
  }
  assert(max_length % 3 == 0);

  // Calculate tile-id string length with separators
  const size_t tile_id_strlen = max_length + max_length / 3;
  assert(tile_id_strlen % 4 == 0);

  const char separator = is_file_path ? filesystem::path::preferred_separator : '/';

  std::string tile_id_str(tile_id_strlen, '0');
  size_t ind = tile_id_strlen - 1;
  for (uint32_t tile_id = graphid.tileid(); tile_id != 0; tile_id /= 10) {
    tile_id_str[ind--] = '0' + static_cast<char>(tile_id % 10);
    if ((tile_id_strlen - ind) % 4 == 0) {
      tile_id_str[ind--] = separator;
    }
  }
  // add missing separators
  for (size_t sep_ind = 0; sep_ind < ind; sep_ind += 4) {
    tile_id_str[sep_ind] = separator;
  }

  return std::to_string(graphid.level()) + tile_id_str + fname_suffix;
}

// Get the tile Id given the full path to the file.
GraphId GraphTile::GetTileId(const std::string& fname) {
  std::unordered_set<std::string::value_type> allowed{filesystem::path::preferred_separator,
                                                      '0',
                                                      '1',
                                                      '2',
                                                      '3',
                                                      '4',
                                                      '5',
                                                      '6',
                                                      '7',
                                                      '8',
                                                      '9'};
  // we require slashes
  auto pos = fname.find_last_of(filesystem::path::preferred_separator);
  if (pos == fname.npos) {
    throw std::runtime_error("Invalid tile path: " + fname);
  }

  // swallow numbers until you reach the end or a dot
  for (; pos < fname.size(); ++pos) {
    if (allowed.find(fname[pos]) == allowed.cend()) {
      break;
    }
  }
  allowed.erase(static_cast<std::string::value_type>(filesystem::path::preferred_separator));

  // if you didnt reach the end and it wasnt a dot then this isnt valid
  if (pos != fname.size() && fname[pos] != '.') {
    throw std::runtime_error("Invalid tile path: " + fname);
  }

  // run backwards while you find an allowed char but stop if not 3 digits between slashes
  std::vector<int> digits;
  auto last = pos;
  while (--pos < last) {
    auto c = fname[pos];
    // invalid char showed up
    if (allowed.find(c) == allowed.cend()) {
      throw std::runtime_error("Invalid tile path: " + fname);
    }

    // if its the last thing or the next one is a separator thats another digit
    if (pos == 0 || fname[pos - 1] == filesystem::path::preferred_separator) {
      // this is not 3 or 1 digits so its wrong
      auto dist = last - pos;
      if (dist != 3 && dist != 1) {
        throw std::runtime_error("Invalid tile path: " + fname);
      }
      // we'll keep this
      auto i = atoi(fname.substr(pos, dist).c_str());
      digits.push_back(i);
      // and we'll stop if it was the level (always a single digit see GraphId)
      if (dist == 1) {
        break;
      }
      // next
      last = --pos;
    }
  }

  // if the first thing isnt a valid level bail
  if (digits.back() >= TileHierarchy::levels().size() &&
      digits.back() != TileHierarchy::GetTransitLevel().level) {
    throw std::runtime_error("Invalid tile path: " + fname);
  }

  // get the level info
  uint32_t level = digits.back();
  digits.pop_back();
  const auto& tile_level = level == TileHierarchy::GetTransitLevel().level
                               ? TileHierarchy::GetTransitLevel()
                               : TileHierarchy::levels()[level];

  // get the number of sub directories that we should have
  auto max_id = tile_level.tiles.ncolumns() * tile_level.tiles.nrows() - 1;
  size_t parts = static_cast<size_t>(std::log10(std::max(1, max_id))) + 1;
  if (parts % 3 != 0) {
    parts += 3 - (parts % 3);
  }
  parts /= 3;

  // bail if its the wrong number of sub dirs
  if (digits.size() != parts) {
    throw std::runtime_error("Invalid tile path: " + fname);
  }

  // parse the id of the tile
  int multiplier = 1;
  uint32_t id = 0;
  for (auto digit : digits) {
    id += digit * multiplier;
    multiplier *= 1000;
  }

  // if after parsing them the number is out of bounds bail
  if (id > max_id) {
    throw std::runtime_error("Invalid tile path: " + fname);
  }

  // you've passed the test enjoy your id
  return {id, level, 0};
}

// Get the bounding box of this graph tile.
AABB2<PointLL> GraphTile::BoundingBox() const {
  const auto& tiles = header_->graphid().level() == TileHierarchy::GetTransitLevel().level
                          ? TileHierarchy::GetTransitLevel().tiles
                          : TileHierarchy::levels()[header_->graphid().level()].tiles;
  return tiles.TileBounds(header_->graphid().tileid());
}

iterable_t<const DirectedEdge> GraphTile::GetDirectedEdges(const NodeInfo* node) const {
  if (node < nodes_ || node >= nodes_ + header_->nodecount()) {
    throw std::logic_error(
        std::string(__FILE__) + ":" + std::to_string(__LINE__) +
        " GraphTile NodeInfo out of bounds: " + std::to_string(header_->graphid()));
  }
  const auto* edge = directededges_ + node->edge_index();
  return iterable_t<const DirectedEdge>{edge, node->edge_count()};
}

iterable_t<const DirectedEdge> GraphTile::GetDirectedEdges(const GraphId& node) const {
  if (node.Tile_Base() != header_->graphid() || node.id() >= header_->nodecount()) {
    throw std::logic_error(
        std::string(__FILE__) + ":" + std::to_string(__LINE__) +
        " GraphTile NodeInfo index out of bounds: " + std::to_string(node.tileid()) + "," +
        std::to_string(node.level()) + "," + std::to_string(node.id()) +
        " nodecount= " + std::to_string(header_->nodecount()));
  }
  const auto* nodeinfo = nodes_ + node.id();
  return GetDirectedEdges(nodeinfo);
}

iterable_t<const DirectedEdge> GraphTile::GetDirectedEdges(const size_t idx) const {
  if (idx >= header_->nodecount()) {
    throw std::logic_error(
        std::string(__FILE__) + ":" + std::to_string(__LINE__) +
        " GraphTile NodeInfo index out of bounds 5: " + std::to_string(header_->graphid().tileid()) +
        "," + std::to_string(header_->graphid().level()) + "," + std::to_string(idx) +
        " nodecount= " + std::to_string(header_->nodecount()));
  }
  const auto& nodeinfo = nodes_[idx];
  const auto* edge = directededge(nodeinfo.edge_index());
  return iterable_t<const DirectedEdge>{edge, nodeinfo.edge_count()};
}

<<<<<<< HEAD
// Get a pointer to edge info.
EdgeInfo GraphTile::edgeinfo(const size_t offset) const {
  return EdgeInfo(edgeinfo_ + offset, textlist_, textlist_size_, nullptr, 0);
}

=======
>>>>>>> f5175404
EdgeInfo GraphTile::edgeinfo(const DirectedEdge* edge) const {
  return EdgeInfo(edgeinfo_ + edge->edgeinfo_offset(), textlist_, textlist_size_);
}

EdgeInfo GraphTile::GetEdgeInfoFromIndex(size_t index) const {
  const auto offset = directededges_[index].edgeinfo_offset();
  if (edge_elevation_sample_sizes_ == nullptr) {
    return edgeinfo(offset);
  }

  return EdgeInfo(edgeinfo_ + offset, textlist_, textlist_size_,
                  edge_elevation_samples_[index],
                  edge_elevation_sample_sizes_[index]);
}

// Get the complex restrictions in the forward or reverse order based on
// the id and modes.
std::vector<ComplexRestriction*>
GraphTile::GetRestrictions(const bool forward, const GraphId id, const uint64_t modes) const {
  size_t offset = 0;
  std::vector<ComplexRestriction*> cr_vector;
  if (forward) {
    while (offset < complex_restriction_forward_size_) {
      ComplexRestriction* cr =
          reinterpret_cast<ComplexRestriction*>(complex_restriction_forward_ + offset);
      if (cr->to_graphid() == id && (cr->modes() & modes)) {
        cr_vector.push_back(cr);
      }
      offset += cr->SizeOf();
    }
  } else {
    while (offset < complex_restriction_reverse_size_) {
      ComplexRestriction* cr =
          reinterpret_cast<ComplexRestriction*>(complex_restriction_reverse_ + offset);
      if (cr->from_graphid() == id && (cr->modes() & modes)) {
        cr_vector.push_back(cr);
      }
      offset += cr->SizeOf();
    }
  }
  return cr_vector;
}

// Get the directed edges outbound from the specified node index.
const DirectedEdge*
GraphTile::GetDirectedEdges(const uint32_t node_index, uint32_t& count, uint32_t& edge_index) const {
  const NodeInfo* nodeinfo = node(node_index);
  count = nodeinfo->edge_count();
  edge_index = nodeinfo->edge_index();
  return directededge(nodeinfo->edge_index());
}

std::vector<std::string> GraphTile::GetNames(const DirectedEdge* edge) const {
  return edgeinfo(edge).GetNames();
}

uint16_t GraphTile::GetTypes(const DirectedEdge* edge) const {
  return edgeinfo(edge).GetTypes();
}

// Get the admininfo at the specified index.
AdminInfo GraphTile::admininfo(const size_t idx) const {
  if (idx < header_->admincount()) {
    const Admin& admin = admins_[idx];
    return AdminInfo(textlist_ + admin.country_offset(), textlist_ + admin.state_offset(),
                     admin.country_iso(), admin.state_iso());
  }
  throw std::runtime_error("GraphTile AdminInfo index out of bounds");
}

// Get the admin at the specified index.
const Admin* GraphTile::admin(const size_t idx) const {
  if (idx < header_->admincount()) {
    return &admins_[idx];
  }
  throw std::runtime_error("GraphTile Admin index out of bounds");
}

// Convenience method to get the text/name for a given offset to the textlist
std::string GraphTile::GetName(const uint32_t textlist_offset) const {
  if (textlist_offset < textlist_size_) {
    return textlist_ + textlist_offset;
  } else {
    throw std::runtime_error("GetName: offset exceeds size of text list");
  }
}

// Convenience method to get the signs for an edge given the
// directed edge index.
std::vector<SignInfo> GraphTile::GetSigns(const uint32_t idx, bool signs_on_node) const {
  uint32_t count = header_->signcount();
  std::vector<SignInfo> signs;
  if (count == 0) {
    return signs;
  }

  // Signs are sorted by edge index.
  // Binary search to find a sign with matching edge index.
  int32_t low = 0;
  int32_t high = count - 1;
  int32_t mid;
  int32_t found = count;
  while (low <= high) {
    mid = (low + high) / 2;
    const auto& sign = signs_[mid];
    // matching edge index
    if (idx == sign.index()) {
      found = mid;
      high = mid - 1;
    } // need a smaller index
    else if (idx < sign.index()) {
      high = mid - 1;
    } // need a bigger index
    else {
      low = mid + 1;
    }
  }

  // Add signs
  for (; found < count && signs_[found].index() == idx; ++found) {
    if (signs_[found].text_offset() < textlist_size_) {
      // Skip tagged text strings (Future code is needed to handle tagged strings)
      if (signs_[found].tagged()) {
        continue;
      }

      // only add named signs when asking for signs at the node and
      // only add edge signs when asking for signs at the edges.
      if ((signs_[found].type() == Sign::Type::kJunctionName && signs_on_node) ||
          (signs_[found].type() != Sign::Type::kJunctionName && !signs_on_node))
        signs.emplace_back(signs_[found].type(), signs_[found].route_num_type(),
                           (textlist_ + signs_[found].text_offset()));
    } else {
      throw std::runtime_error("GetSigns: offset exceeds size of text list");
    }
  }
  if (signs.size() == 0) {
    LOG_ERROR("No signs found for idx = " + std::to_string(idx));
  }
  return signs;
}

// Get lane connections ending on this edge.
std::vector<LaneConnectivity> GraphTile::GetLaneConnectivity(const uint32_t idx) const {
  uint32_t count = lane_connectivity_size_ / sizeof(LaneConnectivity);
  std::vector<LaneConnectivity> lcs;
  if (count == 0) {
    LOG_ERROR("No lane connections found for idx = " + std::to_string(idx));
    return lcs;
  }

  // Lane connections are sorted by edge index.
  // Binary search to find a sign with matching edge index.
  int32_t low = 0;
  int32_t high = count - 1;
  int32_t mid;
  int32_t found = count;
  while (low <= high) {
    mid = (low + high) / 2;
    const auto& lc = lane_connectivity_[mid];
    // matching edge index
    if (idx == lc.to()) {
      found = mid;
      high = mid - 1;
    } // need a smaller index
    else if (idx < lc.to()) {
      high = mid - 1;
    } // need a bigger index
    else {
      low = mid + 1;
    }
  }

  // Add Lane connections
  for (; found < count && lane_connectivity_[found].to() == idx; ++found) {
    lcs.emplace_back(lane_connectivity_[found]);
  }
  if (lcs.size() == 0) {
    LOG_ERROR("No lane connections found for idx = " + std::to_string(idx));
  }
  return lcs;
}

// Get the next departure given the directed line Id and the current
// time (seconds from midnight).
const TransitDeparture* GraphTile::GetNextDeparture(const uint32_t lineid,
                                                    const uint32_t current_time,
                                                    const uint32_t day,
                                                    const uint32_t dow,
                                                    bool date_before_tile,
                                                    bool wheelchair,
                                                    bool bicycle) const {
  uint32_t count = header_->departurecount();
  if (count == 0) {
    return nullptr;
  }

  // Departures are sorted by edge Id and then by departure time.
  // Binary search to find a departure with matching line Id.
  int32_t low = 0;
  int32_t high = count - 1;
  int32_t mid;
  int32_t found = count;
  while (low <= high) {
    mid = (low + high) / 2;
    const auto& dep = departures_[mid];
    // matching lineid and a workable time
    if (lineid == dep.lineid() &&
        ((current_time <= dep.departure_time() && dep.type() == kFixedSchedule) ||
         (current_time <= dep.end_time() && dep.type() == kFrequencySchedule))) {
      found = mid;
      high = mid - 1;
    } // need a smaller lineid
    else if (lineid < dep.lineid()) {
      high = mid - 1;
    } // either need a bigger lineid or a later time
    else {
      low = mid + 1;
    }
  }

  // Iterate through departures until one is found with valid date, dow or
  // calendar date, and does not have a calendar exception.
  for (; found < count && departures_[found].lineid() == lineid; ++found) {
    // Make sure valid departure time
    if (departures_[found].type() == kFixedSchedule) {
      if (departures_[found].departure_time() >= current_time &&
          GetTransitSchedule(departures_[found].schedule_index())
              ->IsValid(day, dow, date_before_tile) &&
          (!wheelchair || departures_[found].wheelchair_accessible()) &&
          (!bicycle || departures_[found].bicycle_accessible())) {
        return &departures_[found];
      }
    } else {
      uint32_t departure_time = departures_[found].departure_time();
      uint32_t end_time = departures_[found].end_time();
      uint32_t frequency = departures_[found].frequency();
      while (departure_time < current_time && departure_time < end_time) {
        departure_time += frequency;
      }

      if (departure_time >= current_time && departure_time < end_time &&
          GetTransitSchedule(departures_[found].schedule_index())
              ->IsValid(day, dow, date_before_tile) &&
          (!wheelchair || departures_[found].wheelchair_accessible()) &&
          (!bicycle || departures_[found].bicycle_accessible())) {

        const auto& d = departures_[found];
        const TransitDeparture* dep =
            new TransitDeparture(d.lineid(), d.tripid(), d.routeid(), d.blockid(),
                                 d.headsign_offset(), departure_time, d.end_time(), d.frequency(),
                                 d.elapsed_time(), d.schedule_index(), d.wheelchair_accessible(),
                                 d.bicycle_accessible());
        return dep;
      }
    }
  }

  // TODO - maybe wrap around, try next day?
  LOG_DEBUG("No more departures found for lineid = " + std::to_string(lineid) +
            " current_time = " + std::to_string(current_time));
  return nullptr;
}

// Get the departure given the line Id and tripid
const TransitDeparture* GraphTile::GetTransitDeparture(const uint32_t lineid,
                                                       const uint32_t tripid,
                                                       const uint32_t current_time) const {
  uint32_t count = header_->departurecount();
  if (count == 0) {
    return nullptr;
  }

  // Departures are sorted by edge Id and then by departure time.
  // Binary search to find a departure with matching line Id.
  int32_t low = 0;
  int32_t high = count - 1;
  int32_t mid;
  int32_t found = count;
  while (low <= high) {
    mid = (low + high) / 2;
    const auto& dep = departures_[mid];
    // find the first matching lineid in the list
    if (lineid == dep.lineid() &&
        ((current_time <= dep.departure_time() && dep.type() == kFixedSchedule) ||
         (current_time <= dep.end_time() && dep.type() == kFrequencySchedule))) {
      found = mid;
      high = mid - 1;
    } // need a smaller lineid
    else if (lineid < dep.lineid()) {
      high = mid - 1;
    } // need a bigger lineid
    else {
      low = mid + 1;
    }
  }

  // Iterate through departures until one is found with matching trip id
  for (; found < count && departures_[found].lineid() == lineid; ++found) {
    if (departures_[found].tripid() == tripid) {

      if (departures_[found].type() == kFixedSchedule) {
        return &departures_[found];
      }

      uint32_t departure_time = departures_[found].departure_time();
      uint32_t end_time = departures_[found].end_time();
      uint32_t frequency = departures_[found].frequency();
      while (departure_time < current_time && departure_time < end_time) {
        departure_time += frequency;
      }

      if (departure_time >= current_time && departure_time < end_time) {
        const auto& d = departures_[found];
        const TransitDeparture* dep =
            new TransitDeparture(d.lineid(), d.tripid(), d.routeid(), d.blockid(),
                                 d.headsign_offset(), departure_time, d.end_time(), d.frequency(),
                                 d.elapsed_time(), d.schedule_index(), d.wheelchair_accessible(),
                                 d.bicycle_accessible());
        return dep;
      }
    }
  }

  LOG_INFO("No departures found for lineid = " + std::to_string(lineid) +
           " and tripid = " + std::to_string(tripid));
  return nullptr;
}

// Get a map of departures based on lineid.  No dups exist in the map.
std::unordered_map<uint32_t, TransitDeparture*> GraphTile::GetTransitDepartures() const {

  std::unordered_map<uint32_t, TransitDeparture*> deps;
  deps.reserve(header_->departurecount());

  for (uint32_t i = 0; i < header_->departurecount(); i++) {
    deps.insert({departures_[i].lineid(), &departures_[i]});
  }

  return deps;
}

// Get the stop onestop Ids in this tile.
const std::unordered_map<std::string, GraphId>& GraphTile::GetStopOneStops() const {
  return stop_one_stops;
}

// Get the route onestop Ids in this tile.
const std::unordered_map<std::string, std::list<GraphId>>& GraphTile::GetRouteOneStops() const {
  return route_one_stops;
}

// Get the operator onestop Ids in this tile.
const std::unordered_map<std::string, std::list<GraphId>>& GraphTile::GetOperatorOneStops() const {
  return oper_one_stops;
}

// Get the transit stop given its index within the tile.
const TransitStop* GraphTile::GetTransitStop(const uint32_t idx) const {
  uint32_t count = header_->stopcount();
  if (count == 0) {
    return nullptr;
  }

  if (idx < count) {
    return &transit_stops_[idx];
  }
  throw std::runtime_error("GraphTile Transit Stop index out of bounds");
}

// Get the transit route given its index within the tile.
const TransitRoute* GraphTile::GetTransitRoute(const uint32_t idx) const {
  uint32_t count = header_->routecount();
  if (count == 0) {
    return nullptr;
  }

  if (idx < count) {
    return &transit_routes_[idx];
  }
  throw std::runtime_error("GraphTile GetTransitRoute index out of bounds");
}

// Get the transit schedule given its schedule index.
const TransitSchedule* GraphTile::GetTransitSchedule(const uint32_t idx) const {
  uint32_t count = header_->schedulecount();
  if (count == 0) {
    return nullptr;
  }

  if (idx < count) {
    return &transit_schedules_[idx];
  }
  throw std::runtime_error("GraphTile GetTransitSchedule index out of bounds");
}

// Get the access restriction given its directed edge index
std::vector<AccessRestriction> GraphTile::GetAccessRestrictions(const uint32_t idx,
                                                                const uint32_t access) const {

  std::vector<AccessRestriction> restrictions;
  uint32_t count = header_->access_restriction_count();
  if (count == 0) {
    return restrictions;
  }

  // Access restriction are sorted by edge Id.
  // Binary search to find a access restriction with matching edge Id.
  int32_t low = 0;
  int32_t high = count - 1;
  int32_t mid;
  int32_t found = count;
  while (low <= high) {
    mid = (low + high) / 2;
    const auto& res = access_restrictions_[mid];
    // find the first matching index in the list
    if (idx == res.edgeindex()) {
      found = mid;
      high = mid - 1;
    } // need a smaller index
    else if (idx < res.edgeindex()) {
      high = mid - 1;
    } // need a bigger index
    else {
      low = mid + 1;
    }
  }

  // Add restrictions for only the access that we are interested in
  for (; found < count && access_restrictions_[found].edgeindex() == idx; ++found) {
    if (access_restrictions_[found].modes() & access) {
      restrictions.emplace_back(access_restrictions_[found]);
    }
  }

  return restrictions;
}

// Get the array of graphids for this bin
midgard::iterable_t<GraphId> GraphTile::GetBin(size_t column, size_t row) const {
  auto offsets = header_->bin_offset(column, row);
  return iterable_t<GraphId>{edge_bins_ + offsets.first, edge_bins_ + offsets.second};
}

midgard::iterable_t<GraphId> GraphTile::GetBin(size_t index) const {
  auto offsets = header_->bin_offset(index);
  return iterable_t<GraphId>{edge_bins_ + offsets.first, edge_bins_ + offsets.second};
}

// Get turn lanes for this edge.
uint32_t GraphTile::turnlanes_offset(const uint32_t idx) const {
  uint32_t count = header_->turnlane_count();
  if (count == 0) {
    LOG_ERROR("No turn lanes found for idx = " + std::to_string(idx));
    return 0;
  }
  auto tl = std::lower_bound(&turnlanes_[0], &turnlanes_[count], TurnLanes(idx, 0));
  return tl != &turnlanes_[count] ? tl->text_offset() : 0;
}

size_t GraphTile::DirectedEdgeIndexFromOffset(size_t offset) const {
  for (auto i = 0; i < header_->directededgecount(); ++i) {
    if (offset == directededges_[i].edgeinfo_offset()) {
      return i;
    }
  }

  return std::numeric_limits<size_t>::max();
}

} // namespace baldr
} // namespace valhalla<|MERGE_RESOLUTION|>--- conflicted
+++ resolved
@@ -643,25 +643,17 @@
   return iterable_t<const DirectedEdge>{edge, nodeinfo.edge_count()};
 }
 
-<<<<<<< HEAD
-// Get a pointer to edge info.
-EdgeInfo GraphTile::edgeinfo(const size_t offset) const {
-  return EdgeInfo(edgeinfo_ + offset, textlist_, textlist_size_, nullptr, 0);
-}
-
-=======
->>>>>>> f5175404
 EdgeInfo GraphTile::edgeinfo(const DirectedEdge* edge) const {
   return EdgeInfo(edgeinfo_ + edge->edgeinfo_offset(), textlist_, textlist_size_);
 }
 
 EdgeInfo GraphTile::GetEdgeInfoFromIndex(size_t index) const {
-  const auto offset = directededges_[index].edgeinfo_offset();
+  const DirectedEdge* edge = directededges_ + index;
   if (edge_elevation_sample_sizes_ == nullptr) {
-    return edgeinfo(offset);
-  }
-
-  return EdgeInfo(edgeinfo_ + offset, textlist_, textlist_size_,
+    return edgeinfo(edge);
+  }
+
+  return EdgeInfo(edgeinfo_ + edge->edgeinfo_offset(), textlist_, textlist_size_,
                   edge_elevation_samples_[index],
                   edge_elevation_sample_sizes_[index]);
 }
