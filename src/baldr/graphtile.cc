--- conflicted
+++ resolved
@@ -74,33 +74,11 @@
 namespace valhalla {
 namespace baldr {
 
-<<<<<<< HEAD
-// Default constructor
-GraphTile::GraphTile()
-    : header_(nullptr), nodes_(nullptr), directededges_(nullptr), ext_directededges_(nullptr),
-      transitions_(nullptr), departures_(nullptr), transit_stops_(nullptr), transit_routes_(nullptr),
-      transit_schedules_(nullptr), transit_transfers_(nullptr), access_restrictions_(nullptr),
-      signs_(nullptr), admins_(nullptr), edge_bins_(nullptr), complex_restriction_forward_(nullptr),
-      complex_restriction_reverse_(nullptr), edgeinfo_(nullptr), textlist_(nullptr),
-      complex_restriction_forward_size_(0), complex_restriction_reverse_size_(0), edgeinfo_size_(0),
-      textlist_size_(0), lane_connectivity_(nullptr), lane_connectivity_size_(0),
-      edge_elevation_sample_sizes_(nullptr), turnlanes_(nullptr), traffic_tile(nullptr) {
-}
-
-// Constructor given a filename. Reads the graph data into memory.
-GraphTile::GraphTile(const std::string& tile_dir, const GraphId& graphid, char* traffic_ptr)
-    : header_(nullptr), traffic_tile(traffic_ptr) {
-
-  // Don't bother with invalid ids
-  if (!graphid.Is_Valid() || graphid.level() > TileHierarchy::get_max_level() || tile_dir.empty()) {
-    return;
-=======
 class VectorGraphMemory final : public GraphMemory {
 public:
   VectorGraphMemory(std::vector<char>&& memory) : memory_(std::move(memory)) {
     data = const_cast<char*>(memory_.data());
     size = memory_.size();
->>>>>>> 8788210b
   }
 
 private:
