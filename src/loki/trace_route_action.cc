--- conflicted
+++ resolved
@@ -125,20 +125,7 @@
       locations.front().heading_ = std::round(PointLL::HeadingAlongPolyline(shape, 30.f));
       locations.back().heading_ = std::round(PointLL::HeadingAtEndOfPolyline(shape, 30.f));
 
-      auto& allocator = request.GetAllocator();
       // Add first and last locations to request
-<<<<<<< HEAD
-      
-      rapidjson::Value locations_child{rapidjson::kArrayType};
-      locations_child.PushBack(locations.front().ToRapidJson(allocator), allocator).
-          PushBack(locations.back().ToRapidJson(allocator), allocator);
-      rapidjson::Pointer("/locations").Set(request, locations_child);
-
-      // Add first and last correlated locations to request
-      auto projections = loki::Search(locations, reader, edge_filter, node_filter);
-      rapidjson::Pointer("/correlated_0").Set(request, projections.at(locations.front()).ToRapidJson(0, allocator));
-      rapidjson::Pointer("/correlated_1").Set(request, projections.at(locations.back()).ToRapidJson(0, allocator));
-=======
       auto& allocator = request.GetAllocator();
       rapidjson::Value locations_child{rapidjson::kArrayType};
       locations_child.PushBack(locations.front().ToRapidJson(allocator), allocator);
@@ -154,7 +141,6 @@
       catch(const std::exception&) {
         throw valhalla_exception_t{400, 171};
       }
->>>>>>> 51e2ec34
     }
 
   }
