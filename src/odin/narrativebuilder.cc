--- conflicted
+++ resolved
@@ -2539,14 +2539,8 @@
 
   std::string instruction;
   instruction.reserve(kInstructionInitialCapacity);
-<<<<<<< HEAD
   std::string transit_stop = maneuver.transit_connection_stop().name;
 
-=======
-
-  std::string transit_stop = maneuver.transit_connection_stop().name;
-
->>>>>>> 5ea3208b
   // Determine which phrase to use
   uint8_t phrase_id = 0;
   if (!transit_stop.empty()) {
@@ -2570,14 +2564,8 @@
 
   std::string instruction;
   instruction.reserve(kInstructionInitialCapacity);
-<<<<<<< HEAD
   std::string transit_stop = maneuver.transit_connection_stop().name;
 
-=======
-
-  std::string transit_stop = maneuver.transit_connection_stop().name;
-
->>>>>>> 5ea3208b
   // Determine which phrase to use
   uint8_t phrase_id = 0;
   if (!transit_stop.empty()) {
